"""
Defines the main Machine object that fit a mean PSF model to sources
"""
import logging

import numpy as np
import pandas as pd
import lightkurve as lk
from scipy import sparse
from astropy.coordinates import SkyCoord, match_coordinates_3d
from astropy.time import Time
import astropy.units as u
from tqdm import tqdm
import matplotlib.pyplot as plt

from .utils import get_gaia_sources, _make_A_wcs

log = logging.getLogger(__name__)

__all__ = ["Machine"]


# Machine Class
class Machine(object):
    """
    Class for calculating fast PSF photometry on a collection of images and
    a list of in image sources. The moethod fits a common mean PSF model for
    selected clean sources which is later fitted to al sources listed in `sources`.
    This mothod solves a linear model to assuming Gaussian priors on the weight of
    each linear components as explained by Luger, Foreman-Mackey & Hogg, 2017
    (https://ui.adsabs.harvard.edu/abs/2017RNAAS...1....7L/abstract)

    This class is meant to be used with Kepler/K2 TPFs files, with a potential
    for general use if the right arguments are provided.

    The PSF model is build in polar coordinates.

    Attributes
    ----------
    sources : pandas.DataFrame
        Catalog of sources in the images
    source_flux_estiamtes : np.ndarray
        nsources

    time : numpy.ndarray
        Time values in JD
    flux : numpy.ndarray
        Flux values at each pixels and times in units of electrons / sec
    flux_err : numpy.ndarray
        Flux error values at each pixels and times in units of electrons / sec
    ra : numpy.ndarray
        Right Ascension coordinate of each pixel
    dec : numpy.ndarray
        Declination coordinate of each pixel
    sources : pandas.DataFram
        Data Frame with source present in the images
    limit_radius : numpy.ndarray
        Radius limit in arcsecs to select stars to be used for PSF modeling
    limit_flux : numpy.ndarray
        Flux limit in electrons / second to select stars to be used for PSF modeling
    nsources : int
        Number of sources to be extracted
    nt : int
        Number of onservations in the time series (aka number of cadences)
    npixels : int
        Total number of pixels with flux measurements
    source_flux_estimates : numpy.ndarray
        First estimation of pixel fluxes assuming values given by the sources catalog
        (e.g. Gaia phot_g_mean_flux)
    dra : numpy.ndarray
        Distance in right ascension between pixel and source coordinates, units of
        degrees
    ddec : numpy.ndarray
        Distance in declination between pixel and source coordinates, units of
        degrees
    r : numpy.ndarray
        Radial distance between pixel and source coordinates (polar coordinates),
        in units of arcseconds
    phi : numpy.ndarray
        Angle between pixel and source coordinates (polar coordinates),
        in units of radians
    source_mask : scipy.sparce.csr_matrix
        Sparce mask matrix with pixels that contains flux from sources
    uncontaminated_source_mask : scipy.sparce.csr_matrix
        Sparce mask matrix with selected uncontaminated pixels per source to be used to
        build the PSF model
    ra_centroid : numpy.ndarray
        Right ascension centroid values per source
    dec_centroid : numpy.ndarray
        Declination centroid values per source
    mean_model : scipy.sparce.csr_matrix
        Mean PSF model values per pixel used for PSF photometry
    psf_flux : numpy.ndarray
        PSF photometry for each source listed in `sources` as function of time in
        units of electrons / s
    psf_flux_err : numpy.ndarray
        PSF photometry uncertainties for each source listed in `sources` as function
        of time in units of electrons / s
    """

    def __init__(self, time, flux, flux_err, ra, dec, sources, column, row, limit_radius=24.0, pix2obs=None):
        """
        Class constructor. This constructur will compute the basic atributes that will
        will be used by the object methods to perform PSF estimation and fitting.

        Parameters
        ----------
        time : numpy.ndarray
            Time in JD
            shape ntimes
        flux : numpy.ndarray
            Flux at each pixel at each time
            shape ntimes x npixel
        flux_err : numpy.ndarray
            Flux error at each pixel at each time
            shape ntimes x npixel
        ra : numpy.ndarray
            RA pixel position averaged in time
            shape npixel
        dec : numpy.ndarray
            Dec pixel position averaged in time
            shape npixel
        sources : pandas.DataFrame
            Catalog with soruces on the pixel data (e.g. Gaia catalog)
            shape nsources x nfeatures
        limit_radius : float
            Radius limit in arcsecs to select stars to be used for PSF modeling

        Exaples
        -------
        import lightkurve as lk
        from psfmachine.psfmachine import Machine
        # download a collection of 100 TPFs around the target star
        tpfs = lk.search_targetpixelfile(target='KIC 11904151', radius=1000,
                                         limit=100, cadence='long',
                                         mission='Kepler', quarter=4).download_all()
        # create a machine object from TPF collection
        mac = Machine().from_tpfs(tpfs)
        # build PSF model using selected stars
        mac.build_model()
        # fit PSF model to all sources listed in `sources`
        mac.fit_model()
        # access all sources light curves
        mac.time, mac.psf_flux
        """

        if not isinstance(sources, pd.DataFrame):
            raise TypeError("<sources> must be a of class Pandas Data Frame")

        # assigning initial attributes
        self.time = time
        self.flux = flux
        self.flux_err = flux_err
        self.ra = ra
        self.dec = dec
        self.sources = sources
        self.column = column
        self.row = row
        self.limit_radius = limit_radius * u.arcsecond
        self.limit_flux = 1e4
        # Convert between pixel and the original observation
        self.pix2obs = pix2obs

        self.nsources = len(self.sources)
        self.nt = len(self.time)
        self.npixels = self.flux.shape[1]

        # gaia estimate flux values per pixel to be used as flux priors
        self.source_flux_estimates = np.array(
            [
                np.zeros(self.npixels) + sources.phot_g_mean_flux[idx]
                for idx in range(len(sources))
            ]
        )

        # The distance in ra & dec from each source to each pixel
        self.dra, self.ddec = np.asarray(
            [
                [ra - self.sources["ra"][idx], dec - self.sources["dec"][idx]]
                for idx in range(len(self.sources))
            ]
        ).transpose(1, 0, 2)
        self.dra = self.dra * (u.deg)
        self.ddec = self.ddec * (u.deg)

        # convertion to polar coordinates
        self.r = np.hypot(self.dra, self.ddec).to("arcsec")
        self.phi = np.arctan2(self.ddec, self.dra)

        # Mask of shape nsources x number of pixels, one where flux from a
        # source exists
        self._get_source_mask()
        # Mask of shape npixels (maybe by nt) where not saturated, not faint,
        # not contaminated etc
        self._get_uncontaminated_pixel_mask()

        # Get the centroids of the images as a function of time
        self._get_centroids()

    @property
    def shape(self):
        return (self.nsources, self.nt, self.npixels)

    def __repr__(self):
        return f"Machine (N sources, N times, N pixels): {self.shape}"

    @staticmethod
    def _solve_linear_model(A, y, y_err=None, prior_mu=None, prior_sigma=None, k=None):
        """
        Solves a linear model with design matrix A and observations y:
            Aw = y
        return the solutions w for the system assuming Gaussian priors.
        Alternatively the observation errors, priors, and a boolean mask for the
        observations (row axis) can be provided.

        Adapted from Luger, Foreman-Mackey & Hogg, 2017
        (https://ui.adsabs.harvard.edu/abs/2017RNAAS...1....7L/abstract)

        Parameters
        ----------
        A : numpy ndarray or scipy sparce csr matrix
            Desging matrix with solution basis
            shape n_observations x n_basis
        y : numpy ndarray
            Observations
            shape n_observations
        y_err : numpy ndarray, optional
            Observation errors
            shape n_observations
        prior_mu : float, optional
            Mean of Gaussian prior values for the weights (w)
        prior_sigma : float, optional
            Standard deviation of Gaussian prior values for the weights (w)
        k : boolean, numpy ndarray, optional
            Mask that sets the observations to be used to solve the system
            shape n_observations

        Returns
        -------
        w : numpy ndarray
            Array with the estimations for the weights
            shape n_basis
        werrs : numpy ndarray
            Array with the error estimations for the weights, returned if y_err is
            provided
            shape n_basis
        """
        if k is None:
            k = np.ones(len(y), dtype=bool)

        if y_err is not None:
            sigma_w_inv = A[k].T.dot(A[k].multiply(1 / y_err[k, None] ** 2))
            B = A[k].T.dot((y[k] / y_err[k] ** 2))
        else:
            sigma_w_inv = A[k].T.dot(A[k])
            B = A[k].T.dot(y[k])

        if type(sigma_w_inv) == sparse.csr_matrix:
            sigma_w_inv = sigma_w_inv.toarray()

        if prior_mu is not None and prior_sigma is not None:
            sigma_w_inv += np.diag(1 / prior_sigma ** 2)
            B += prior_mu / prior_sigma ** 2
        w = np.linalg.solve(sigma_w_inv, B)
        if y_err is not None:
            w_err = np.linalg.inv(sigma_w_inv).diagonal() ** 0.5
            return w, w_err
        return w

    def _get_source_mask(self):
        """
        Creates a mask of shape nsources x number of pixels, one where flux from a
        source exists, this mask is used to select which pixels will be used for
        PSF photometry.

        First finds a linear relation between flux and radius from the source center
        to then calculate the radius at which the 97% of the flux is enclosed.

        The created zero-ones-mask is a sparce csr_matrix, which helps to speed-up
        following computation, especially for large number of sources and pixels.
        """
        # mask pixels by Gaia flux and maximum distance
        self.mean_flux = np.nanmean(self.flux, axis=0)
        temp_mask = (self.r.to("arcsec") < self.limit_radius) & (
            self.source_flux_estimates > self.limit_flux
        )
        temp_mask &= temp_mask.sum(axis=0) == 1

        # estimates the PSF edges as a function of flux
        f = np.log10((temp_mask.astype(float) * self.mean_flux))[temp_mask]
        A = np.vstack(
            [
                self.r[temp_mask].to("arcsec").value ** 0,
                self.r[temp_mask].to("arcsec").value,
                np.log10(self.source_flux_estimates[temp_mask]),
            ]
        ).T
        k = np.isfinite(f)
        w = self._solve_linear_model(A, f, k=k)

        test_gaia = np.linspace(
            np.log10(np.nanmin(self.source_flux_estimates)),
            np.log10(np.nanmax(self.source_flux_estimates)),
            50,
        )
        # calculate radius of PSF edges from linear solution
        test_r = np.arange(0, 40, 1)
        radius_check = np.asarray(
            [
                np.vstack(
                    [[(np.ones(50) * v) ** idx for idx in range(2)], test_gaia]
                ).T.dot(w)
                for v in test_r
            ]
        )

        # flux cap at which 97% of it is contained
        cut = np.percentile(np.abs(radius_check), 3) - np.min(np.abs(radius_check))
        x, y = np.asarray(np.meshgrid(test_gaia, test_r))[:, np.abs(radius_check) < cut]
        # calculate the radius at which the 97% is contained
        self.radius = np.polyval(
            np.polyfit(x, y, 5), np.log10(self.sources["phot_g_mean_flux"])
        )
        # cap the radius for faint and saturated sources
        # radius[np.log10(self.sources["phot_g_mean_flux"]) < 3] = 8.0
        # radius[np.log10(self.sources["phot_g_mean_flux"]) > 6.5] = 24.0

        # mask all pixels with radial distance less than the source PSF edge.
        self.source_mask = sparse.csr_matrix(
            self.r.to("arcsec").value < self.radius[:, None]
        )

        return

    def _get_uncontaminated_pixel_mask(self):
        """
        creates a mask of shape npixels (maybe by nt) where not saturated, not faint,
        and not contaminated. This mask is used to select pixels to build the PSF
        model.

        Pixel saturation defined by the limit where sensor response is linear,
        ~1.5e5 -e/s.
        Faint sources are filtered using the `sources` catalog, e.g.g
        Gaia phot_g_mean_flux < 10^3.
        Pixels with flux coming from multiple sources are flagged as contaminated.

        A pixel mask per sources is created combined all previus three masks, this is a
        sparce csr_matrix.

        """
        # find saturated pixels, the saturation cap per pixel is -e/s
        sat_pixel_mask = np.max(self.flux, axis=0) > 1.5e5

        # find pixels from faint Sources
        faint_sources = np.log10(self.sources["phot_g_mean_flux"]).values < 3

        # find pixels with flux from only one source
        one_source_pix = self.source_mask.sum(axis=0) == 1

        # combine non-saturated pixels and only-one-source pixels
        good_pixels = sparse.csr_matrix(~sat_pixel_mask).multiply(one_source_pix)

        # combine faint sources mask with good pixels
        self.uncontaminated_source_mask = (
            sparse.csr_matrix(~faint_sources[:, None])
            .dot(good_pixels)
            .multiply(self.source_mask)
        )

        # reduce to good pixels
        self.uncontaminated_pixel_mask = sparse.csr_matrix(
            self.uncontaminated_source_mask.sum(axis=0) > 0
        )

        return

    def _get_centroids(self):
        """
        Find the ra and dec centroid of the image, at each time.
        """
        # centroids are astropy quantities
        self.ra_centroid = np.zeros(self.nt)
        self.dec_centroid = np.zeros(self.nt)
        dra_m = self.source_mask.multiply(self.dra).data
        ddec_m = self.source_mask.multiply(self.ddec).data
        for t in range(self.nt):
            wgts = self.source_mask.multiply(self.flux[t]).data
            self.ra_centroid[t] = np.average(dra_m, weights=wgts)
            self.dec_centroid[t] = np.average(ddec_m, weights=wgts)
        del dra_m, ddec_m
        self.ra_centroid *= u.deg
        self.dec_centroid *= u.deg
        self.ra_centroid_avg = self.ra_centroid.mean()
        self.dec_centroid_avg = self.dec_centroid.mean()

        return

    def _build_time_variable_model():
        return

    def _fit_time_variable_model():
        return

    def _bin_data(self, mean_f, nphi=10, nr=10):
        """
        Bin the `mean_f` (mean fluxes) in polar coordinates space to then build the
        PSF model.

        Note: For the sake of modeling a PSF, we assing a lower bound value to all
        bins with no counts and a significant large ditance (15 arcsec). This helps
        to set boundary conditions when doing the linear modeling of the binned data.

        Radial distance bins are square spaced.

        Parameters
        ----------
        mean_f : numpy.ndarray
            Values of mean flux at a given radial distance and azimutal angle
        nphi : int, optional
            Number of bins for the azimutal angle axis
        nphi : int, optional
            Number of bins for the radial distance axis

        Returns
        -------
        r_b : numpy.ndarray
            Mesh grid of radial distance binned values
        phi_b : numpy.ndarray
            Mesh grid of azimutal angle binned values
        mean_f_b : numpy.ndarray
            Mean flux value per bin
        counts : numpy.ndarray
            Number of counts per bin
        """
        # defining bin edges
        phis = np.linspace(-np.pi, np.pi, nphi)
        rs = np.linspace(0 ** 0.5, (self.radius.max()) ** 0.5, nr) ** 2

        phi_m = self.uncontaminated_source_mask.multiply(self.phi.value).data
        r_m = self.uncontaminated_source_mask.multiply(self.r.value).data

        # binned data
        counts, _, _ = np.histogram2d(phi_m, r_m, bins=(phis, rs))
        mean_f_b, _, _ = np.histogram2d(phi_m, r_m, bins=(phis, rs), weights=mean_f)
        mean_f_b /= counts
        phi_b, r_b = np.asarray(
            np.meshgrid(phis[:-1] + np.median(np.diff(phis)) / 2, rs[:-1])
        )
        # mean_f_b[(r_b.T > 1) & (counts < 1)] = np.nan
        mean_f_b[(r_b.T > 15) & ~np.isfinite(mean_f_b)] = -6

        return r_b, phi_b, mean_f_b.T, counts.T

    def build_model(self, bin=True, update=False):
        """
        Builds a sparse model matrix of shape nsources x npixels to be used when
        fitting each source pixels to estimate its PSF photometry

        Parameters
        ----------
        bin : boolean
            Whether bin the mean flux values before finding the mean model or not
        update : boolean
            Updete mode True, changes the normalization of the mean fluxes if the
            flux estimates where updated. Use whendoing second iteration of
            `fit_model()`
        """
        # self._build_time_variable_model()
        self._binned_model = bin
        # assign the flux estimations to be used for mean flux normalization
        if update:
            if "psf_flux1" not in dir(self):
                raise AttributeError(
                    "Update model is set to True but no fluxes were "
                    "precomputed. Run self.fit_model() before."
                )
            flux_estimates = np.repeat(
                self.psf_flux1.mean(axis=1)[:, None], self.npixels, axis=1
            )
        else:
            flux_estimates = self.source_flux_estimates

        # mean flux values using uncontaminated mask and normalized by flux estimations
        mean_f = np.log10(
            self.uncontaminated_source_mask.astype(float)
            .multiply(self.flux.mean(axis=0))
            .multiply(1 / flux_estimates)
            .data
        )
        # Use binned (or not) normalized fluxes
        if bin:
            r_b, phi_b, mean_f_b, counts = self._bin_data(mean_f, nphi=40, nr=30)
            self.counts = counts
        else:
            phi_b = self.uncontaminated_source_mask.multiply(self.phi.value).data
            r_b = self.uncontaminated_source_mask.multiply(self.r.value).data
            mean_f_b = mean_f
            # mean_f_b = np.append(mean_f, np.ones(100) * -6)
            # mean_f_b = np.append(mean_f_b, np.ones(100) * -6)
            # phi_b = np.append(phi_b, np.linspace(-np.pi + 1e-5, np.pi - 1e-5, 100))
            # phi_b = np.append(phi_b, np.linspace(-np.pi + 1e-5, np.pi - 1e-5, 100))
            # r_b = np.append(r_b, np.ones(100) * r_b.max())
            # r_b = np.append(r_b, np.ones(100) * (r_b.max() - 1))

        # save them for later plotting
        self.mean_f = mean_f
        self.mean_f_b = mean_f_b
        self.phi_b = phi_b
        self.r_b = r_b

        # build a design matrix A with b-splines basis in radius and angle axis.
        A = _make_A_wcs(phi_b.ravel(), r_b.ravel())
        prior_sigma = np.ones(A.shape[1]) * 100
        prior_mu = np.zeros(A.shape[1])
        nan_mask = np.isfinite(mean_f_b.ravel())

        # we solve for A * psf_w = mean_f_b
        psf_w = self._solve_linear_model(
            A,
            mean_f_b.ravel(),
            k=nan_mask,
            prior_mu=prior_mu,
            prior_sigma=prior_sigma,
        )
        self.psf_w = psf_w

        # We then build the same design matrix for all pixels with flux
        Ap = _make_A_wcs(
            self.source_mask.multiply(self.phi).data,
            self.source_mask.multiply(self.r).data,
        )

        # And create a `mean_model` that has the psf model for all pixels with fluxes
        mean_model = sparse.csr_matrix(self.r.shape)
        m = 10 ** Ap.dot(psf_w)
        mean_model[self.source_mask] = m
        mean_model.eliminate_zeros()
        self.mean_model = mean_model

        return

    def fit_model(self):
        """
        Fits a sparse model matrix to all flux values iteratively in time to calculate
        PSF photometry. This is done in two iteretions, firs using priors and
        a mean model normalized with Gaia source expected fluxes, and a second
        iteration updating the priors and normalizations with the precomputed fluxes.

        This method create two new class atributes that contain the PSF flux and
        uncertainties (`psf_flux` and `psf_flux_err`)
        """
        # self._fit_time_variable_model()
        A = (self.mean_model).T
        ws1 = np.zeros((self.nt, A.shape[1])) * np.nan
        werrs1 = np.zeros((self.nt, A.shape[1])) * np.nan

        # first iteration uses Gaia flux as prior
        prior_mu = self.source_flux_estimates[:, 0]
        prior_sigma = np.ones(A.shape[1]) * 10 * self.source_flux_estimates[:, 0]
        k = np.isfinite(self.flux)
        for t in tqdm(np.arange(self.nt), desc="Fitting PSF model, Gaia prior"):
            ws1[t], werrs1[t] = self._solve_linear_model(
                A,
                self.flux[t],
                y_err=self.flux_err[t],
                prior_mu=prior_mu,
                prior_sigma=prior_sigma,
                k=k[t],
            )
        self.psf_flux1 = ws1.T
        self.psf_flux1_err = werrs1.T

        ws2 = np.zeros_like(ws1) * np.nan
        werrs2 = np.zeros_like(werrs1) * np.nan
        # update priors using previous fitting, we keep wide priors for sigma
        prior_mu = ws1.mean(axis=0)
        # update mean model with the flux estimations
        self.build_model(update=True)
        self._plot_mean_model()
        A = (self.mean_model).T
        for t in tqdm(range(self.nt), desc="Fitting PSF model, 2nd iter"):
            ws2[t], werrs2[t] = self._solve_linear_model(
                A,
                self.flux[t],
                y_err=self.flux_err[t],
                prior_mu=prior_mu,
                prior_sigma=prior_sigma,
                k=k[t],
            )
        self.psf_flux2 = ws2.T
        self.psf_flux2_err = werrs2.T

    def _plot_mean_model(self):
        """
        Diagnostic plot of the mean PSF model. Run `self.build_model()` first.

        Plot figures with the mean fluxes and mean model in polar coordinates, mean
        model in WC, radial and angle profile.
        Also includes the binned and counts of binned mean flux data if available
        """
        # Plotting r,phi,meanflux used to build PSF model
        fig, ax = plt.subplots(1, 2, figsize=(9, 3))
        ax[0].set_title("Mean flux")
        cax = ax[0].scatter(
            self.uncontaminated_source_mask.multiply(self.phi).data,
            self.uncontaminated_source_mask.multiply(self.r).data,
            c=self.mean_f,
            marker=".",
        )
        ax[0].set_ylim(0, self.r_b.max())
        fig.colorbar(cax, ax=ax[0])
        ax[0].set_ylabel(r"$r^{\prime\prime}$ ")
        ax[0].set_xlabel(r"$\phi$ [rad]")

        r_test, phi_test = np.meshgrid(
            np.linspace(0 ** 0.5, self.r_b.max() ** 0.5, 100) ** 2,
            np.linspace(-np.pi + 1e-5, np.pi - 1e-5, 100),
        )
        A_test = _make_A_wcs(phi_test.ravel(), r_test.ravel())
        model_test = A_test.dot(self.psf_w)
        model_test = model_test.reshape(phi_test.shape)

        ax[1].set_title("Average PSF Model")
        cax = ax[1].pcolormesh(phi_test, r_test, model_test)
        fig.colorbar(cax, ax=ax[1])
        ax[1].set_xlabel(r"$\phi$ [rad]")
        plt.show()

        plt.figure(figsize=(9, 8))
        plt.pcolormesh(r_test * np.cos(phi_test), r_test * np.sin(phi_test), model_test)
        plt.show()

        fig, ax = plt.subplots(1, 2, figsize=(9, 3))
        ax[0].set_title("Marginal Dist")
        ax[0].plot(r_test[0, :], model_test.sum(axis=0))
        ax[0].set_xlabel(r"$r$")

        ax[1].set_title("Marginal Dist")
        ax[1].plot(phi_test[:, 0], model_test.sum(axis=1))
        ax[1].set_xlabel(r"$\phi$")

        plt.show()

        if self._binned_model:
            fig, ax = plt.subplots(1, 2, figsize=(9, 3))
            ax[0].set_title("Counts per bin")
            cax = ax[0].pcolormesh(self.phi_b, self.r_b, self.counts)
            fig.colorbar(cax, ax=ax[0])
            ax[0].set_xlabel(r"$\phi$ [rad]")
            ax[0].set_ylabel(r"$r^{\prime\prime}$")

            ax[1].set_title("Binned mean flux")
            cax = ax[1].pcolormesh(self.phi_b, self.r_b, self.mean_f_b)
            fig.colorbar(cax, ax=ax[1])
            ax[1].set_xlabel(r"$\phi$ [rad]")
            plt.show()
        else:
            fig, ax = plt.subplots(1, 1, figsize=(4, 3))
            ax.set_title("Mean flux")
            cax = ax.scatter(self.phi_b, self.r_b, c=self.mean_f_b, marker=".")
            ax.set_ylim(0, self.r_b.max())
            fig.colorbar(cax, ax=ax)
            ax.set_ylabel(r"$r^{\prime\prime}$ ")
            ax.set_xlabel(r"$\phi$ [rad]")
        return

    def _plot_residual_scene():
        return

    def _plot_psf_fit():
        return

    def _parse_TPFs(tpfs):
        """
        Parse TPF collection to extract times, pixel fluxes, flux errors and tpf-index
        per pixel

        Parameters
        ----------
        tpfs : lightkurve TargetPixelFileCollection
            Collection of Target Pixel files

        Returns
        -------
        times : numpy.ndarray
            Array with time values
        flux : numpy.ndarray
            Array with flux values per pixel
        flux_err : numpy.ndarray
            Array with flux errors per pixel
        unw : numpy.ndarray
            Array with TPF index for each pixel
        """
        cadences = np.array([tpf.cadenceno for tpf in tpfs])

        # check if all TPFs has same cadences
        if not np.all(cadences[1:, :] - cadences[-1:, :] == 0):
            raise ValueError("All TPFs must have same time basis")
        # extract times
        times = np.asarray(tpfs[0].time.jd)

        locs = [np.mgrid[tpf.column:tpf.column + tpf.shape[2], tpf.row: tpf.row + tpf.shape[1]].reshape(2, np.product(tpf.shape[1:])) for tpf in tpfs]
        locs = np.hstack(locs)
        column, row = locs

        # put fluxes into ntimes x npix shape
        flux = np.hstack([np.hstack(tpf.flux.transpose([2, 0, 1])) for tpf in tpfs])
        flux_err = np.hstack(
            [np.hstack(tpf.flux_err.transpose([2, 0, 1])) for tpf in tpfs]
        )
        unw = np.hstack(
            [
                np.zeros((tpf.shape[0], tpf.shape[1] * tpf.shape[2]), dtype=int) + idx
                for idx, tpf in enumerate(tpfs)
            ]
        )
        return times, flux, flux_err, column, row, unw

    def _convert_to_wcs(tpfs):
        """
        Extract pairs of row, column coordinates per pixels and convert them into
        World Cordinate System ra, dec.

        Parameters
        ----------
        tpfs : lightkurve TargetPixelFileCollection
            Collection of Target Pixel files

        Returns
        -------
        locs : numpy.ndarray
            2D array with pixel locations (columns, rows) from the TPFs
        ra : numpy.ndarray
            Array with right ascension values per pixel
        dec : numpy.ndarray
            Array with declination values per pixel
        """
        locs, ra, dec = [], [], []
        for tpf in tpfs:
            # calculate x,y grid of each pixel
            loc = np.mgrid[
                tpf.column : tpf.column + tpf.shape[2],
                tpf.row : tpf.row + tpf.shape[1],
            ].reshape(2, np.product(tpf.shape[1:]))
            # convert pixel coord to ra, dec using TPF's solution
            r, d = tpf.wcs.wcs_pix2world(
                np.vstack([(loc[0] - tpf.column), (loc[1] - tpf.row)]).T, 1.0
            ).T
            locs.append(loc)
            ra.append(r)
            dec.append(d)

        locs = np.hstack(locs)
        ra = np.hstack(ra)
        dec = np.hstack(dec)

        return locs, ra, dec




    def _preprocess(flux, flux_err, unw, locs, ra, dec, column, row, tpfs, saturation_limit=1.5e5):
        """
        Clean pixels with nan values, bad cadences and removes duplicated pixels.
        """

        def _saturated_pixels_mask(flux, column, row, saturation_limit=1.5e5):
            """Finds and removes saturated pixels, including bleed columns."""
            # Which pixels are saturated
            saturated = np.nanpercentile(flux, 99, axis=0)
            saturated = np.where((saturated > saturation_limit).astype(float))[0]

            # Find bad pixels, including allowence for a bleed column.
            bad_pixels = np.vstack([np.hstack([column[saturated] + idx for idx in np.arange(-3, 3)]), np.hstack([row[saturated] for idx in np.arange(-3, 3)])]).T
            # Find unique row/column combinations
            bad_pixels = bad_pixels[np.unique([''.join(s) for s in bad_pixels.astype(str)], return_index=True)[1]]
            # Build a mask of saturated pixels
            m = np.zeros(len(column), bool)
            for p in bad_pixels:
                m |= (column == p[0]) & (row == p[1])
            return m

        flux = np.asarray(flux)
        flux_err = np.asarray(flux_err)

        # Finite pixels
        not_nan = np.isfinite(flux).all(axis=0)
        # Unique Pixels
        _, unique_pix = np.unique(locs, axis=1, return_index=True)
        unique_pix = np.in1d(np.arange(len(ra)), unique_pix)
        # No saturation and bleed columns
        not_saturated = ~_saturated_pixels_mask(flux, column, row, saturation_limit=saturation_limit)

        mask = not_nan & unique_pix & not_saturated

        locs = locs[:, mask]
        column = column[mask]
        row = row[mask]
        ra = ra[mask]
        dec = dec[mask]
        flux = flux[:, mask]
        flux_err = flux_err[:, mask]
        unw = unw[:, mask]

        return flux, flux_err, unw, locs, ra, dec, column, row

    def _get_coord_and_query_gaia(ra, dec, unw, epoch, magnitude_limit):
        """
        Calculate ra, dec coordinates and search radius to query Gaia catalog

        Parameters
        ----------
        ra : numpy.ndarray
            Right ascension coordinate of pixels to do Gaia search
        ra : numpy.ndarray
            Declination coordinate of pixels to do Gaia search
        unw : numpy.ndarray
            TPF index of each pixel
        epoch : float
            Epoch of obervation in Julian Days of ra, dec coordinates,
            will be used to propagate proper motions in Gaia.

        Returns
        -------
        sources : pandas.DataFrame
            Catalog with query result
        """
        # find the max circle per TPF that contain all pixel data to query Gaia
        ras, decs, rads = [], [], []
        for l in np.unique(unw[0]):
            ra1 = ra[unw[0] == l]
            dec1 = dec[unw[0] == l]
            ras.append(ra1.mean())
            decs.append(dec1.mean())
            rads.append(
                np.hypot(ra1 - ra1.mean(), dec1 - dec1.mean()).max()
                + (u.arcsecond * 6).to(u.deg).value
            )
        # query Gaia with epoch propagation
        sources = get_gaia_sources(
            tuple(ras),
            tuple(decs),
            tuple(rads),
<<<<<<< HEAD
            magnitude_limit=magnitude_limit,
=======
            magnitude_limit=20,
>>>>>>> d07daffb
            epoch=Time(epoch, format="jd").jyear,
        )
        return sources

    @staticmethod
    def from_TPFs(tpfs, magnitude_limit=18):
        """
        Convert TPF input into Machine object:
            * Parse TPFs to extract time, flux, clux erros, and bookkeeping of
            the TPF-pixel correspondance
            * Convert pixel-based coordinates (row, column) into WCS (ra, dec) for
            all pixels
            * Clean pixels with no values, bad cadences, and remove duplicated pixels
            due to overlapping TPFs
            * Query Gaia DR2 data base to find all sources present in the TPF images
            * Clean unresolve sources (within 6`` = 1.5 pixels) and sources off silicon
            with a 1 pixel tolerance (distance from source gaia pocition and TPF edge)

        Parameters
        ----------
        tpfs : lightkurve TargetPixelFileCollection
            Collection of Target Pixel files

        Returns
        -------
        Machine : Machine object
            A Machine class object built from TPFs.
        """
        if not isinstance(tpfs, lk.collections.TargetPixelFileCollection):
            raise TypeError("<tpfs> must be a of class Target Pixel Collection")

        # parse tpfs
        times, flux, flux_err, column, row, unw = Machine._parse_TPFs(tpfs)

        # convert to RA Dec
        locs, ra, dec = Machine._convert_to_wcs(tpfs)

        # preprocess arrays
        flux, flux_err, unw, locs, ra, dec, column, row = Machine._preprocess(
            flux, flux_err, unw, locs, ra, dec, column, row, tpfs
        )

        sources = Machine._get_coord_and_query_gaia(ra, dec, unw, times[0], magnitude_limit)

        # soruce list cleaning
        sources, _ = Machine._clean_source_list(sources, ra, dec)

        # return a Machine object
        return Machine(
            time=times, flux=flux, flux_err=flux_err, ra=ra, dec=dec, sources=sources, column=column, row=row, pix2obs=unw
        )

    def _clean_source_list(sources, ra, dec):
        """
        Removes sources that are too contaminated and/or off the edge of the image

        Parameters
        ----------
        sources : Pandas Dataframe
            Contains a list with cross-referenced Gaia results
            shape n sources x n Gaia features
        ra      : numpy ndarray
            RA pixel position averaged in time
            shape npixel
        dec     : numpy ndarray
            Dec pixel position averaged in time
            shape npixel

        Returns
        -------
        sources : Pandas.DataFrame
            Catalog with clean sources
        removed_sources : Pandas.DataFrame
            Catalog with removed sources
        """
        # find sources on the image
        inside = np.zeros(len(sources), dtype=bool)
        # max distance in arcsec from image edge to source ra, dec
        off = 3.0 / 3600
        for k in range(len(sources)):
            raok = (sources["ra"][k] > ra - off) & (sources["ra"][k] < ra + off)
            decok = (sources["dec"][k] > dec - off) & (sources["dec"][k] < dec + off)
            inside[k] = (raok & decok).any()
        del raok, decok

        # find well separated sources
        s_coords = SkyCoord(sources.ra, sources.dec, unit=("deg"))
        midx, mdist = match_coordinates_3d(s_coords, s_coords, nthneighbor=2)[:2]
        # remove sources closer than 6" = 1.5 pix
        closest = mdist.arcsec < 2.0
        blocs = np.vstack([midx[closest], np.where(closest)[0]])
        bmags = np.vstack(
            [
                sources.phot_g_mean_mag[midx[closest]],
                sources.phot_g_mean_mag[np.where(closest)[0]],
            ]
        )
        faintest = [blocs[idx][s] for s, idx in enumerate(np.argmax(bmags, axis=0))]
        unresolved = np.in1d(np.arange(len(sources)), faintest)
        del s_coords, midx, mdist, closest, blocs, bmags

        # Keep track of sources that we removed
        sources.loc[:, "clean_flag"] = 0
        sources.loc[:, "clean_flag"][~inside] = 2 ** 0  # outside TPF
        sources.loc[:, "clean_flag"][unresolved] += 2 ** 1  # close contaminant

        # combine 2 source masks
        clean = sources.clean_flag == 0
        removed_sources = sources[~clean].reset_index(drop=True)
        sources = sources[clean].reset_index(drop=True)

        return sources, removed_sources


"""
Notes on user functionality

machine.plot_tpf(4)
 machine.plot_source(13)
# show new sources
 machine.show_fresh()
"""<|MERGE_RESOLUTION|>--- conflicted
+++ resolved
@@ -841,11 +841,7 @@
             tuple(ras),
             tuple(decs),
             tuple(rads),
-<<<<<<< HEAD
             magnitude_limit=magnitude_limit,
-=======
-            magnitude_limit=20,
->>>>>>> d07daffb
             epoch=Time(epoch, format="jd").jyear,
         )
         return sources
