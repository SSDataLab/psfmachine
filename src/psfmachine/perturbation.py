--- conflicted
+++ resolved
@@ -7,10 +7,7 @@
 from psfmachine.utils import _make_A_cartesian
 import matplotlib.pyplot as plt
 from fbpca import pca
-<<<<<<< HEAD
-=======
 from .utils import spline1d
->>>>>>> 2efb963e
 
 
 class PerturbationMatrix(object):
@@ -98,8 +95,6 @@
     def breaks(self):
         return np.where(np.diff(self.time) / np.median(np.diff(self.time)) > 5)[0] + 1
 
-<<<<<<< HEAD
-=======
     @property
     def segment_masks(self):
         x = np.array_split(np.arange(len(self.time)), self.breaks)
@@ -107,27 +102,17 @@
             [np.in1d(np.arange(len(self.time)), x1).astype(float) for x1 in x]
         ).T
 
->>>>>>> 2efb963e
     def _cut_segments(self, vectors):
         """
         Cuts the data into "segments" wherever there is a break. Breaks are defined
         as anywhere where there is a gap in data of more than 5 times the median
         time between observations.
         """
-<<<<<<< HEAD
-        x = np.array_split(np.arange(len(self.time)), self.breaks)
-        masks = np.asarray(
-            [np.in1d(np.arange(len(self.time)), x1).astype(float) for x1 in x]
-        ).T
-        return np.hstack(
-            [vectors[:, idx][:, None] * masks for idx in range(vectors.shape[1])]
-=======
         return np.hstack(
             [
                 vectors[:, idx][:, None] * self.segment_masks
                 for idx in range(vectors.shape[1])
             ]
->>>>>>> 2efb963e
         )
 
     def _get_focus_change(self):
@@ -302,28 +287,16 @@
 
         return func
 
-<<<<<<< HEAD
-    def pca(self, y, ncomponents=5):
-        """Adds the principal components of `y` to the design matrix
-
-=======
     def pca(self, y, ncomponents=5, long_time_scale=3, med_time_scale=0.5):
         """Adds the principal components of `y` to the design matrix
 
         Will add two time scales of principal components, definied by `long_time_scale`
         and `med_time_scale`.
 
->>>>>>> 2efb963e
         Parameters
         ----------
         y: np.ndarray
             Input flux array to take PCA of.
-<<<<<<< HEAD
-        """
-        return self._pca(y, ncomponents=ncomponents)
-
-    def _pca(self, y, ncomponents=5):
-=======
         ncomponents: int
             Number of principal components to use
         long_time_scale: float
@@ -342,7 +315,6 @@
         )
 
     def _pca(self, y, ncomponents=5, long_time_scale=3, med_time_scale=0.5):
->>>>>>> 2efb963e
         """This hidden method allows us to update the pca method for other classes"""
         if not y.ndim == 2:
             raise ValueError("Must pass a 2D `y`")
@@ -350,13 +322,6 @@
             raise ValueError(f"Must pass a `y` with shape ({len(self.time)}, X)")
 
         # Clean out any time series have significant contribution from one component
-<<<<<<< HEAD
-        k = np.ones(y.shape[1], bool)
-        for count in range(3):
-            self._pca_components, s, V = pca(y[:, k], ncomponents, n_iter=30)
-            k[k] &= (np.abs(V) < 0.5).all(axis=0)
-
-=======
         k = np.nansum(y, axis=0) != 0
 
         X = sparse.hstack(
@@ -426,7 +391,6 @@
 
         self._pca_components = np.hstack([U1, U2])
 
->>>>>>> 2efb963e
         if self.other_vectors is not None:
             self.vectors = np.hstack(
                 [self._vectors, self.other_vectors, self._pca_components]
@@ -599,11 +563,7 @@
             ]
         )
 
-<<<<<<< HEAD
-    def pca(self, y, ncomponents=5):
-=======
     def pca(self, y, ncomponents=5, long_time_scale=3, med_time_scale=0.5):
->>>>>>> 2efb963e
         """Adds the principal components of `y` to the design matrix
 
         Parameters
@@ -611,16 +571,12 @@
         y: np.ndarray
             Input flux array to take PCA of.
         """
-<<<<<<< HEAD
-        self._pca(y, ncomponents=ncomponents)
-=======
         self._pca(
             y,
             ncomponents=ncomponents,
             long_time_scale=long_time_scale,
             med_time_scale=med_time_scale,
         )
->>>>>>> 2efb963e
         self._get_cartesian_stacked()
 
     def plot_model(self, time_index=0):
