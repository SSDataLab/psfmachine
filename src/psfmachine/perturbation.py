--- conflicted
+++ resolved
@@ -589,16 +589,12 @@
         y: np.ndarray
             Input flux array to take PCA of.
         """
-<<<<<<< HEAD
         self._pca(
             y,
-            ncomponents=5,
+            ncomponents=ncomponents,
             long_time_scale=long_time_scale,
             med_time_scale=med_time_scale,
         )
-=======
-        self._pca(y, ncomponents=ncomponents)
->>>>>>> 556317de
         self._get_cartesian_stacked()
 
     def plot_model(self, time_index=0):
