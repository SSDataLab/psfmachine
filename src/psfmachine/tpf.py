--- conflicted
+++ resolved
@@ -693,7 +693,6 @@
 
     # find the max circle per TPF that contain all pixel data to query Gaia
     # CH: Sometimes sources are missing from this...worth checking on
-<<<<<<< HEAD
     if (ra is None) & (dec is None) & (rad is None):
         ras1, decs1 = np.asarray(
             [
@@ -707,20 +706,11 @@
                 for tpf in tpfs
             ]
         ).T
-        rads = np.hypot(ras, decs) - np.hypot(ras1, decs1)
+        rads = np.hypot(ras - ras1, decs - decs1)
     elif (ra is not None) & (dec is not None) & (rad is not None):
         ras, decs, rads = ra, dec, rad
     else:
         raise ValueError("Please set all or None of `ra`, `dec`, `rad`")
-=======
-    ras1, decs1 = np.asarray(
-        [tpf.wcs.all_pix2world([np.asarray(tpf.shape[1:]) + 4], 0)[0] for tpf in tpfs]
-    ).T
-    ras, decs = np.asarray(
-        [tpf.wcs.all_pix2world([np.asarray(tpf.shape[1:]) // 2], 0)[0] for tpf in tpfs]
-    ).T
-    rads = np.hypot(ras - ras1, decs - decs1)
->>>>>>> a2db2811
 
     # query Gaia with epoch propagation
     sources = get_gaia_sources(
