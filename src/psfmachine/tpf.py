"""Subclass of `Machine` that Specifically work with TPFs"""
import os
import logging
import numpy as np
import lightkurve as lk
from astropy.coordinates import SkyCoord, match_coordinates_sky
from astropy.time import Time
from astropy.io import fits
from astropy.stats import sigma_clip
import astropy.units as u
import matplotlib.pyplot as plt
from matplotlib import patches
import urllib.request
import tarfile
from kbackground import Estimator

from .utils import get_gaia_sources
from .aperture import estimate_source_centroids_aperture, aperture_mask_to_2d
from .machine import Machine
from .version import __version__
from psfmachine import PACKAGEDIR

log = logging.getLogger(__name__)
__all__ = ["TPFMachine"]


class TPFMachine(Machine):
    """Subclass of `Machine` that specifically works with TPFs"""

    def __init__(
        self,
        tpfs,
        time,
        flux,
        flux_err,
        ra,
        dec,
        sources,
        column,
        row,
        limit_radius=24.0,
        time_mask=None,
        n_r_knots=10,
        n_phi_knots=15,
        time_nknots=10,
        time_resolution=200,
        time_radius=8,
        rmin=1,
        rmax=16,
        pix2obs=None,
        pos_corr1=None,
        pos_corr2=None,
        focus_mask=None,
        tpf_meta=None,
        time_corrector="pos_corr",
        cartesian_knot_spacing="sqrt",
        bkg_subtracted=True,
    ):
        super().__init__(
            time=time,
            flux=flux,
            flux_err=flux_err,
            ra=ra,
            dec=dec,
            sources=sources,
            column=column,
            row=row,
            limit_radius=limit_radius,
            n_r_knots=n_r_knots,
            n_phi_knots=n_phi_knots,
            time_nknots=time_nknots,
            time_resolution=time_resolution,
            time_radius=time_radius,
            rmin=rmin,
            rmax=rmax,
        )
        self.tpfs = tpfs
        # match cadences
        self.cadenceno = self.tpfs[0].cadenceno[
            np.in1d(self.tpfs[0].time.jd, self.time)
        ]

        # combine focus mask and time mask if they exist
        if time_mask is None and focus_mask is None:
            self.time_mask = np.ones(len(self.time), bool)
        elif time_mask is None and focus_mask is not None:
            self.time_mask = focus_mask
        elif time_mask is not None and focus_mask is None:
            self.time_mask = time_mask
        else:
            self.time_mask = time_mask & focus_mask
        self.pix2obs = pix2obs
        self.pos_corr1 = pos_corr1
        self.pos_corr2 = pos_corr2
        self.tpf_meta = tpf_meta
        self.time_corrector = time_corrector
        self.cartesian_knot_spacing = cartesian_knot_spacing
        self.bkg_subtracted = bkg_subtracted

    def __repr__(self):
        return f"TPFMachine (N sources, N times, N pixels): {self.shape}"

    def remove_background_model(self, plot=False, data_augment=None):
        """
        Function to fit and remove the background signal of the TPF stack using
        `kbackground` package. This is a Kepler/K2 specific tool.
        Fits a smooth polynomial to the TPF background pixels (inverse of
        `machine.source_mask`) that can also be augmented with the mission background
        pixels (https://archive.stsci.edu/missions-and-data/kepler/kepler-bulk-downloads).

        This helps removing the known 'rolling band' effect seen in some Kepler CCD channels.
        The function changes the attribute `self.flux` removing the background (just once)
        and creates the following new attributes:
        - `self.bkg_row` has the bacground pixel row number (can be augmented)
        - `self.bkg_column` has the bacground pixel column number (can be augmented)
        - `self.bkg_flux` has the bacground pixel flux value (can be augmented)
        - `self.bkg_estimator` has the background estimator from `kbackground`
        - `self.bkg_pixel_mask` is the background pixel mask

        Parameters
        ----------
        plot : boolean
            Show diagnostic plot
        data_augment : dictionary
            Dictionary with the pixel row, column and flux value to
            augment the background pixels. This argument is useful to include Kepler's
            background pixels from the mission. The dictionary has to have the following
            keys; "column", "row", and "flux".
        """
        if not self.tpf_meta["mission"][0].lower() in ["kepler", "k2", "ktwo"]:
            log.warning(
                "Background fitting is a Kepler only tool, "
                "then no background model will be fitted."
            )
            return
        # invert maks to get bkg pixels from TPFs
        self._get_source_mask()
        bkg_pixel_mask = ~np.asarray(
            (self.source_mask.todense()).sum(axis=0).astype(bool)
        ).ravel()
        bkg_row = self.row
        bkg_column = self.column
        bkg_flux = self.flux
        # keep track of which pixels comes from TPFs
        pixels_in_tpf = np.ones_like(self.row, dtype=bool)

        # enheance pixel mask
<<<<<<< HEAD
=======
        # creates a quick simple bkg model as fx of time to find variable pixels by
        # taking the percentile value of pixel-flux distribution at each time
        # the choice of percentile is irrelevant, it's to capture the global trend
        # of the background pixels in time
>>>>>>> 3784cba1
        time_corr = np.nanpercentile(bkg_flux, 20, axis=1)[:, None]
        med_flux = np.median(bkg_flux - time_corr, axis=0)[None, :]

        f = bkg_flux - med_flux
        f -= np.median(f)
        # Mask out pixels that are particularly bright, 500 its a good number for Kepler
        _mask = (f - time_corr).std(axis=0) < 500
        if not _mask.any():
            raise ValueError("All the input pixels are brighter than 500 counts.")
        # non variable pixels
        _mask &= (f - time_corr).std(axis=0) < 30
        _mask &= ~sigma_clip(med_flux[0]).mask
        _mask &= ~sigma_clip(np.std(f - time_corr, axis=0)).mask
        bkg_pixel_mask &= _mask

        if data_augment:
            # augment background pixels
            bkg_row = np.hstack([bkg_row, data_augment["row"]])
            bkg_column = np.hstack([bkg_column, data_augment["column"]])
            bkg_flux = np.append(bkg_flux, data_augment["flux"], axis=1)
            # keep track of which pixels comes from augmented
            pixels_in_tpf = np.append(
                pixels_in_tpf, np.zeros_like(data_augment["row"], dtype=bool)
            )
            # keep track of background/source pixels
            bkg_pixel_mask = np.append(
                bkg_pixel_mask, np.ones_like(data_augment["row"], dtype=bool)
            )

        # sort by row index
        row_sort = np.unique(np.argsort(bkg_row))
        self.bkg_row = bkg_row[row_sort]
        self.bkg_column = bkg_column[row_sort]
        self.bkg_flux = bkg_flux[:, row_sort]
        self.pixels_in_tpf = pixels_in_tpf[row_sort]
        self.bkg_pixel_mask = bkg_pixel_mask[row_sort]
        del bkg_row, bkg_column, bkg_flux, row_sort, bkg_pixel_mask, pixels_in_tpf

        # fit bkg model at all times
        self.bkg_estimator = Estimator(
            self.cadenceno,
            self.bkg_row,
            self.bkg_column,
            self.bkg_flux,
            mask=self.bkg_pixel_mask,
            tknotspacing=4,
            xknotspacing=6,
        )

        # remove background when necessary, this is done just once
        if not self.bkg_subtracted:
            bkg_mask = ~np.asarray(
                (self.source_mask.todense()).sum(axis=0).astype(bool)
            ).ravel()
            # remove bkg and median value (kbackground fits the median-normalized
            # background)
            self.flux -= self.bkg_estimator.model[:, self.pixels_in_tpf]
            self.flux -= np.median(self.flux[:, bkg_mask])
            # set bkg subs flag so this step happens only one time
            self.bkg_subtracted = True

        if plot:
            self.bkg_estimator.plot()
            self.plot_background_model(frame_index=self.nt // 2)
            return
        return

    def plot_background_model(self, frame_index=100):
        """
        Diagnostic plot of background model

        Parameters
        ----------
        frame_index : int
            The frame index to be shown.
        """
        if not hasattr(self, "bkg_flux"):
            raise AttributeError(
                "No background model created, run `build_background_model()` first."
            )
        vmin = -20
        vmax = 20
        fig, ax = plt.subplots(1, 2, figsize=(12, 5))
        cbar = ax[0].scatter(
            self.bkg_column[self.bkg_estimator.mask],
            self.bkg_row[self.bkg_estimator.mask],
            c=self.bkg_flux[frame_index, self.bkg_estimator.mask]
            - np.median(self.bkg_flux[frame_index, self.bkg_estimator.mask], axis=0),
            s=0.5,
            vmin=vmin,
            vmax=vmax,
        )
        ax[0].set_aspect("equal")
        ax[0].set_xlabel("Column Number")
        ax[0].set_ylabel("Row Number")
        ax[0].set_title(f"Data Background pixels (frame {frame_index})")
        plt.colorbar(cbar, ax=ax[0], label="Median Substracted Flux")
        cbar = ax[1].scatter(
            self.column,
            self.row,
            c=self.bkg_estimator.model[frame_index, self.pixels_in_tpf],
            s=0.5,
            vmin=vmin,
            vmax=vmax,
        )
        ax[1].set_aspect("equal")
        ax[1].set_xlabel("Column Number")
        ax[1].set_ylabel("Row Number")
        ax[1].set_title(f"Model Background (all) pixels (frame {frame_index})")
        plt.colorbar(cbar, ax=ax[1], label="Median Substracted Flux")
        fig.tight_layout()

        return fig

    def fit_lightcurves(
        self,
        plot=False,
        fit_bkg=False,
        fit_va=True,
        iter_negative=True,
        load_shape_model=False,
        shape_model_file=None,
        sap=True,
    ):
        """
        Fit the sources inside the TPFs passed to `TPFMachine`.
        This function creates the `lcs` attribuite that contains a collection of light
        curves in the form of `lightkurve.LightCurveCollection`. Each entry in the
        collection is a `lightkurve.KeplerLightCurve` object with the different type
        of photometry (SAP, PSF, and PSF velocity-aberration corrected). Also each
        `lightkurve.KeplerLightCurve` object includes its asociated metadata.
        The photometry can also be accessed independently from the following attribuites
        that `fit_lightcurves` create:
            * `ws` and `werrs` have the uncorrected PSF flux and flux errors.
            * `ws_va` and `werrs_va` have the PSF flux and flux errors corrected by
            velocity aberration.
            * `sap_flux` and `sap_flux_err` have the flux and flux errors computed
            using aperture mask.

        Parameters
        ----------
        plot : bool
            Whether or not to show some diagnostic plots. These can be helpful
            for a user to see if the PRF and time dependent models are being calculated
            correctly.
        fit_bkg : bool
            Fit and remove background. Useful when providing flux values without
            background substraction.
        fit_va : bool
            Whether or not to fit Velocity Aberration (which implicitly will try to fit
            other kinds of time variability). This will try to fit the "long term"
            trends in the dataset. If True, this will take slightly longer to fit.
            If you are interested in short term phenomena, like transits, you may
            find you do not need this to be set to True. If you have the time, it
            is recommended to run it.
        iter_negative : bool
            When fitting light curves, it isn't possible to force the flux to be
            positive.
            As such, when we find there are light curves that deviate into negative flux
            values, we can clip these targets out of the analysis and rerun the model.
            If iter_negative is True, PSFmachine will run up to 3 times, clipping out
            any negative targets each round.
        load_shape_model : bool
            Load PRF shape model from disk or not. Default models were computed from
            FFI of the same channel and quarter.
        shape_model_file : string
            Path to PRF model file to be passed to `load_shape_model(input)`. If None,
            then precomputed models will be download from Zenodo repo.
        sap : boolean
            Compute or not Simple Aperture Photometry. See
            `Machine.compute_aperture_photometry()` for details.
        """
        # fit background
        if fit_bkg:
            self.remove_background_model(plot=plot)

        # use PRF model from FFI or create one with TPF data
        if load_shape_model:
            self.load_shape_model(input=shape_model_file, plot=plot)
        else:
            self.build_shape_model(plot=plot)
        # sap photometry is independent of the time model and fitting the PSF model.
        # it only uses the shape mean_model
        if sap:
            self.compute_aperture_photometry(
                aperture_size="optimal", target_complete=1, target_crowd=1
            )
        if fit_va:
            self.build_time_model(plot=plot)
        self.fit_model(fit_va=fit_va)
        if iter_negative:
            # More than 2% negative cadences
            negative_sources = (self.ws_va < 0).sum(axis=0) > (0.02 * self.nt)
            idx = 1
            while len(negative_sources) > 0:
                self.mean_model[negative_sources] *= 0
                self.fit_model(fit_va=fit_va)
                negative_sources = np.where((self.ws_va < 0).all(axis=0))[0]
                idx += 1
                if idx >= 3:
                    break

        self.lcs = []
        for idx, s in self.sources.iterrows():

            meta = self._make_meta_dict(idx, s, sap)

            if fit_va:
                flux, flux_err = (
                    (self.ws_va[:, idx]) * u.electron / u.second,
                    self.werrs_va[:, idx] * u.electron / u.second,
                )
            else:
                flux, flux_err = (
                    (self.ws[:, idx]) * u.electron / u.second,
                    self.werrs[:, idx] * u.electron / u.second,
                )
            lc = lk.KeplerLightCurve(
                time=(self.time) * u.d,
                flux=flux,
                flux_err=flux_err,
                meta=meta,
                time_format="jd",
            )

            if fit_va:
                lc["psf_flux_NVA"] = (self.ws[:, idx]) * u.electron / u.second
                lc["psf_flux_err_NVA"] = (self.werrs[:, idx]) * u.electron / u.second
            if sap:
                lc["sap_flux"] = (self.sap_flux[:, idx]) * u.electron / u.second
                lc["sap_flux_err"] = (self.sap_flux_err[:, idx]) * u.electron / u.second
            self.lcs.append(lc)
        self.lcs = lk.LightCurveCollection(self.lcs)
        return

    def _make_meta_dict(self, idx, s, sap):
        """
        Auxiliar function that creates dictionarywith metadata for a given source in
        the catalog.

        Parameters
        ----------
        idx : int
            Source index.
        s : pandas.Series
            Row entry of the source in the source catalog.
        sap : boolean
            Add or not Simple Aperture Photometry metadata
        """
        ldx = np.where([idx in s for s in self.tpf_meta["sources"]])[0][0]
        mission = self.tpf_meta["mission"][ldx].lower()
        if s.tpf_id is not None:
            if mission == "kepler":
                label, targetid = f"KIC {int(s.tpf_id)}", int(s.tpf_id)
            elif mission == "tess":
                label, targetid = f"TIC {int(s.tpf_id)}", int(s.tpf_id)
            elif mission in ["k2", "ktwo"]:
                label, targetid = f"EPIC {int(s.tpf_id)}", int(s.tpf_id)
            else:
                raise ValueError(f"can not parse mission `{mission}`")
        else:
            label, targetid = s.designation, int(s.designation.split(" ")[-1])

        meta = {
            "ORIGIN": "PSFMACHINE",
            "APERTURE": "PSF + SAP" if sap else "PSF",
            "LABEL": label,
            "TARGETID": targetid,
            "MISSION": mission,
            "RA": s.ra,
            "DEC": s.dec,
            "PMRA": s.pmra / 1000,
            "PMDEC": s.pmdec / 1000,
            "PARALLAX": s.parallax,
            "GMAG": s.phot_g_mean_mag,
            "RPMAG": s.phot_rp_mean_mag,
            "BPMAG": s.phot_bp_mean_mag,
            "SAP": "optimal" if sap else "None",
            "FLFRCSAP": self.FLFRCSAP[idx] if sap else np.nan,
            "CROWDSAP": self.CROWDSAP[idx] if sap else np.nan,
        }

        attrs = [
            "channel",
            "module",
            "ccd",
            "camera",
            "quarter",
            "campaign",
            "quarter",
            "row",
            "column",
            "mission",
        ]
        for attr in attrs:
            if attr in self.tpf_meta.keys():
                meta[attr.upper()] = self.tpf_meta[attr][ldx]
        return meta

    def to_fits():
        """Save all the light curves to fits files."""
        raise NotImplementedError

    def lcs_in_tpf(self, tpf_number):
        """
        Returns the light curves from a given TPF as a lightkurve.LightCurveCollection.

        Parameters
        ----------
        tpf_number: int
            Index of the TPF
        """
        ldx = self.tpf_meta["sources"][tpf_number]
        return lk.LightCurveCollection([self.lcs[l] for l in ldx])

    def plot_tpf(self, tdx, sap=True):
        """
        Make a diagnostic plot of a given TPF in the stack

        If you passed a stack of TPFs, this function will show an image of that
        TPF, and all the light curves inside it, alongside a diagnostic of which
        source the light curve belongs to.

        Parameters
        ----------
        tdx : int
            Index of the TPF to plot
        sap : boolean
            Overplot the pixel mask used for aperture photometry.
        """
        tpf = self.tpfs[tdx]
        ax_tpf = tpf.plot(aperture_mask="pipeline" if sap else None)
        sources = self.sources.loc[self.tpf_meta["sources"][tdx]]

        img_extent = (
            tpf.column - 0.5,
            tpf.column + tpf.shape[2] - 0.5,
            tpf.row - 0.5,
            tpf.row + tpf.shape[1] - 0.5,
        )

        r, c = np.mgrid[: tpf.shape[1], : tpf.shape[2]]
        r += tpf.row
        c += tpf.column

        # create 2D aperture mask for every source, for potting
        if hasattr(self, "aperture_mask") and sap:
            aperture_mask_2d = aperture_mask_to_2d(
                self.tpfs,
                self.tpf_meta["sources"],
                self.aperture_mask,
                self.column,
                self.row,
            )

        kdx = 0
        for sdx, s in sources.iterrows():
            if hasattr(self, "lcs"):
                lc = self.lcs_in_tpf(tdx)[kdx]
                if not np.isfinite(lc.flux).all():
                    kdx += 1
                    continue

                v = np.zeros(self.mean_model.shape[0])
                v[sdx] = s.phot_g_mean_flux
                m = self.mean_model.T.dot(v)
                mod = np.zeros(tpf.shape[1:]) * np.nan
                for jdx in range(r.shape[1]):
                    for idx in range(r.shape[0]):
                        l = np.where(
                            (self.row == r[idx, jdx]) & (self.column == c[idx, jdx])
                        )[0]
                        if len(l) == 0:
                            continue
                        mod[idx, jdx] = m[l]
                if np.nansum(mod) == 0:
                    kdx += 1
                    continue
                _ = plt.subplots(figsize=(12, 4))
                ax = plt.subplot2grid((1, 4), (0, 0), colspan=3)
                lc.errorbar(ax=ax, c="k", lw=0.3, ls="-")
                # plot SAP lc
                if hasattr(lc, "sap_flux") and sap:
                    lc.errorbar(
                        column="sap_flux",
                        ax=ax,
                        c="tab:red",
                        lw=0.3,
                        ls="-",
                        label="SAP",
                    )
                kdx += 1
                ax = plt.subplot2grid((1, 4), (0, 3))
                lk.utils.plot_image(mod, extent=img_extent, ax=ax)
                # Overlay the aperture mask if asked
                if sap:
                    aperture_mask = aperture_mask_2d["%i_%i" % (tdx, sdx)]
                    for i in range(r.shape[0]):
                        for j in range(r.shape[1]):
                            if aperture_mask[i, j]:
                                rect = patches.Rectangle(
                                    xy=(j + tpf.column - 0.5, i + tpf.row - 0.5),
                                    width=1,
                                    height=1,
                                    color="tab:red",
                                    fill=False,
                                    hatch="//",
                                )
                                ax.add_patch(rect)
            col, row = tpf.wcs.all_world2pix([[s.ra, s.dec]], 0)[0]
            if (
                (col < -3)
                | (col > (tpf.shape[2] + 3))
                | (row < -3)
                | (row > (tpf.shape[1] + 3))
            ):
                continue
            ax_tpf.scatter(
                col + tpf.column,
                row + tpf.row,
                facecolor="w",
                edgecolor="k",
            )

    def load_shape_model(self, input=None, plot=False):
        """
        Loads a PRF shape model from a FITs file.
        Not implemented: By default this function will load PRF shapes computed from
        FFI data (Kepler, K2, or TESS).

        Parameters
        ----------
        input : string
            Name of the file containing the shape parameters and weights. The file
            has to be FITS format.
            If None, then previously computed shape model from Kepler's FFI will be
            download from https://zenodo.org/record/5504503/ and used as default.
            The file download from Zenodo happens only the first time that shape models
            of a given mission (e.g. Kepler, K2) are asked. Then, shape models for all
            channels and quarters will be locally available for future use.
            The file is stored in `psfmachine/src/psfmachine/data/`.
        plot : boolean
            Plot or not the mean model.
        """
        # By default we will load PRF model from FFI when this are ok.
        if input is None:
            input = (
                f"{PACKAGEDIR}/data/ffi/ch{self.tpf_meta['channel'][0]:02}/"
                f"{self.tpf_meta['mission'][0]}_ffi_shape_model_"
                f"ch{self.tpf_meta['channel'][0]:02}_"
                f"q{self.tpf_meta['quarter'][0]:02}.fits"
            )
            if not os.path.isfile(input):
                # if file doesnt exist, download file bundle from zenodo:
                tar_file = (
                    f"{PACKAGEDIR}/data/"
                    f"{self.tpf_meta['mission'][0]}_FFI_PRFmodels_v1.0.tar.gz"
                )
                if not os.path.isfile(tar_file):
                    if not os.path.isdir(f"{PACKAGEDIR}/data/"):
                        os.makedirs(f"{PACKAGEDIR}/data/")
                    url = (
                        f"https://zenodo.org/record/5504503/files/"
                        f"{tar_file.split('/')[-1]}?download=1"
                    )
                    log.info(f"Downloading bundle files from: {url}")
                    with urllib.request.urlopen(url) as response, open(
                        tar_file, "wb"
                    ) as out_file:
                        out_file.write(response.read())
                # unpack
                with tarfile.open(tar_file) as f:
                    f.extractall(f"{PACKAGEDIR}/data/ffi/")
        # check if file exists and is the right format
        if not os.path.isfile(input):
            raise FileNotFoundError(f"No shape file: {input}")
        log.info(f"Using shape model from: {input}")
        if not input.endswith(".fits"):
            # should use a custom exception for wrong file format
            raise ValueError("File format not suported. Please provide a FITS file.")

        # create source mask and uncontaminated pixel mask
        self._get_source_mask()
        self._get_uncontaminated_pixel_mask()

        # open file
        hdu = fits.open(input)
        # check if shape parameters are for correct mission, quarter, and channel
        if hdu[1].header["mission"] != self.tpf_meta["mission"][0]:
            raise ValueError(
                "Wrong shape model: file is for mission '%s',"
                % (hdu[1].header["mission"])
                + " it should be '%s'." % (self.tpf_meta["mission"][0])
            )
        if hdu[1].header["quarter"] != self.tpf_meta["quarter"][0]:
            raise ValueError(
                "Wrong shape model: file is for quarter %i,"
                % (hdu[1].header["quarter"])
                + " it should be %i." % (self.tpf_meta["quarter"][0])
            )
        if hdu[1].header["channel"] != self.tpf_meta["channel"][0]:
            raise ValueError(
                "Wrong shape model: file is for channel %i,"
                % (hdu[1].header["channel"])
                + " it should be %i." % (self.tpf_meta["channel"][0])
            )
        # load model hyperparameters and weights
        self.n_r_knots = hdu[1].header["n_rknots"]
        self.n_phi_knots = hdu[1].header["n_pknots"]
        self.rmin = hdu[1].header["rmin"]
        self.rmax = hdu[1].header["rmax"]
        self.cut_r = hdu[1].header["cut_r"]
        self.psf_w = hdu[1].data["psf_w"]
        del hdu

        # create mean model, but PRF shapes from FFI are in pixels! and TPFMachine
        # work in arcseconds
        self._get_mean_model()
        # remove background pixels and recreate mean model
        self._update_source_mask_remove_bkg_pixels()

        if plot:
            return self.plot_shape_model()
        return

    def save_shape_model(self, output=None):
        """Saves the weights of a PRF fit to disk as a FITS file.

        Parameters
        ----------
        output : str, None
            Output file name. If None, one will be generated.
        """
        # asign a file name
        if output is None:
            output = "./%s_shape_model_ch%02i_q%02i.fits" % (
                self.tpf_meta["mission"][0],
                self.tpf_meta["channel"][0],
                self.tpf_meta["quarter"][0],
            )

        # create data structure (DataFrame) to save the model params
        table = fits.BinTableHDU.from_columns(
            [fits.Column(name="psf_w", array=self.psf_w, format="D")]
        )
        # include metadata and descriptions
        table.header["object"] = ("PRF shape", "PRF shape parameters")
        table.header["datatype"] = ("TPF stack", "Type of data used to fit shape model")
        table.header["origin"] = ("PSFmachine.TPFMachine", "Software of origin")
        table.header["version"] = (__version__, "Software version")
        table.header["mission"] = (self.tpf_meta["mission"][0], "Mission name")
        table.header["quarter"] = (
            self.tpf_meta["quarter"][0],
            "Quarter of observations",
        )
        table.header["channel"] = (self.tpf_meta["channel"][0], "Channel output")
        table.header["n_rknots"] = (
            self.n_r_knots,
            "Number of knots for spline basis in radial axis",
        )
        table.header["n_pknots"] = (
            self.n_phi_knots,
            "Number of knots for spline basis in angle axis",
        )
        table.header["rmin"] = (self.rmin, "Minimum value for knot spacing")
        table.header["rmax"] = (self.rmax, "Maximum value for knot spacing")
        table.header["cut_r"] = (
            self.cut_r,
            "Radial distance to remove angle dependency",
        )
        # spline degree is hardcoded in `_make_A_polar` implementation.
        table.header["spln_deg"] = (3, "Degree of the spline basis")

        table.writeto(output, checksum=True, overwrite=True)

        return

    def get_source_centroids(self, method="poscor"):
        """
        Compute centroids for sources in pixel coordinates.
        It implements three different methods to calculate centroids:
            * "aperture": computes centroids from moments `
            Machine.estimate_source_centroids_aperture()`. This needs the aperture
            masks to becomputed in advance with `Machine.compute_aperture_photometry`.
            Note that for sources with partial data (i.e. near TPF edges) the this
            method is illdefined.
            * "poscor": uses Gaia RA and Dec coordinates converted to pixel
            space using the TPFs WCS solution and the apply each TPF 'pos_corr'
            correction
            * "scene": uses Gaia coordinates again, but correction is computed from
            the TPF scene jitter using 'Machine._get_centroids()'.

        Parameters
        ----------
        method : string
            What type of corrected centroid will be computed.
            If "aperture", it creates attributes `source_centroids_[column/row]_ap`.
            If "poscor" (default), it creates attributes
            `source_centroids_[column/row]_poscor`.
            If "scene", it creates attributes `source_centroids_[column/row]_scene`.

            Note: "poscor" and "scene" show consistent results below 10th of a pixel.
        """
        # use aperture mask for moments centroids
        if method == "aperture":
            if not hasattr(self, "aperture_mask"):
                raise AttributeError("No aperture masks")
            centroids = estimate_source_centroids_aperture(
                self.aperture_mask, self.flux, self.column, self.row
            )
            self.source_centroids_column_ap = centroids[0] * u.pixel
            self.source_centroids_row_ap = centroids[1] * u.pixel
        # source centroids using pos_corr
        if method == "poscor":
            # get pixel coord from catalog RA, Dec and tpf WCS solution
            col, row = (
                self.tpfs[0]
                .wcs.all_world2pix(self.sources.loc[:, ["ra", "dec"]].values, 0)
                .T
            )
            col += self.tpfs[0].column
            row += self.tpfs[0].row

            cadno_index = np.in1d(self.tpfs[0].time.jd, self.time)
            self.source_centroids_column_poscor = []
            self.source_centroids_row_poscor = []
            for i in range(self.nsources):
                tpf_idx = [
                    k for k, ss in enumerate(self.tpf_meta["sources"]) if i in ss
                ][0]
                # apply poss_corr from TPF cadences
                self.source_centroids_column_poscor.append(
                    col[i] + self.tpfs[tpf_idx].pos_corr1[cadno_index]
                )
                self.source_centroids_row_poscor.append(
                    row[i] + self.tpfs[tpf_idx].pos_corr2[cadno_index]
                )
            self.source_centroids_column_poscor = (
                np.array(self.source_centroids_column_poscor) * u.pixel
            )
            self.source_centroids_row_poscor = (
                np.array(self.source_centroids_row_poscor) * u.pixel
            )
        # use gaia coordinates and scene centroids
        if method == "scene":
            if not hasattr(self, "ra_centroid"):
                self._get_source_mask()
            centr_ra = np.tile(self.sources.ra.values, (self.nt, 1)).T + np.tile(
                self.ra_centroid.value, (self.nsources, 1)
            )
            centr_dec = np.tile(self.sources.dec.values, (self.nt, 1)).T + np.tile(
                self.dec_centroid.value, (self.nsources, 1)
            )

            self.source_centroids_column_scene, self.source_centroids_row_scene = (
                self.tpfs[0]
                .wcs.all_world2pix(np.array([centr_ra.ravel(), centr_dec.ravel()]).T, 0)
                .T
            )
            self.source_centroids_column_scene = (
                self.source_centroids_column_scene.reshape(self.nsources, self.nt)
                + self.tpfs[0].column
            ) * u.pixel
            self.source_centroids_row_scene = (
                self.source_centroids_row_scene.reshape(self.nsources, self.nt)
                + self.tpfs[0].row
            ) * u.pixel

    @staticmethod
    def from_TPFs(
        tpfs,
        magnitude_limit=18,
        dr=2,
        time_mask=None,
        apply_focus_mask=True,
        renormalize_tpf_bkg=False,
        query_ra=None,
        query_dec=None,
        query_rad=None,
        **kwargs,
    ):
        """
        Convert TPF input into Machine object:
            * Parse TPFs to extract time, flux, clux erros, and bookkeeping of
            the TPF-pixel correspondance
            * Convert pixel-based coordinates (row, column) into WCS (ra, dec) for
            all pixels
            * Clean pixels with no values, bad cadences, and remove duplicated pixels
            due to overlapping TPFs
            * Query Gaia DR2 data base to find all sources present in the TPF images
            * Clean unresolve sources (within 6`` = 1.5 pixels) and sources off silicon
            with a 1 pixel tolerance (distance from source gaia pocition and TPF edge)

        Parameters
        ----------
        tpfs: lightkurve TargetPixelFileCollection
            Collection of Target Pixel files
        magnitude_limit : float
            Limiting magnitude to query Gaia catalog.
        dr : int
            Gaia data release to be use, default is 2, options are DR2 and EDR3
        time_mask : boolean array
            Mask to be applied to discard cadences if needed.
        apply_focus_mask : boolean
            Mask or not cadances near observation gaps to remove focus change.
        query_ra : numpy.array
            Array of RA to query Gaia catalog. Default is `None` and will use the
            coordinate centers of each TPF.
        query_dec : numpy.array
            Array of Dec to query Gaia catalog. Default is `None` and will use the
            coordinate centers of each TPF.
        query_rad : numpy.array
            Array of radius to query Gaia catalog. Default is `None` and will use
            the coordinate centers of each TPF.
        **kwargs
            Keyword arguments to be passed to `TPFMachine`.

        Returns
        -------
        Machine: Machine object
            A Machine class object built from TPFs.
        """
        if not isinstance(tpfs, lk.collections.TargetPixelFileCollection):
            raise TypeError("<tpfs> must be a of class Target Pixel Collection")

        # CH: all these internal functions should be put in another and from_tpfs
        # should be in another helper module
        attrs = [
            "ra",
            "dec",
            "targetid",
            "channel",
            "module",
            "ccd",
            "camera",
            "quarter",
            "campaign",
            "quarter",
            "row",
            "column",
            "mission",
        ]
        attrs = [attr for attr in attrs if hasattr(tpfs[0], attr)]

        meta = np.asarray(
            [tuple(getattr(tpf, attr) for attr in attrs) for tpf in tpfs]
        ).T

        tpf_meta = {k: m for m, k in zip(meta, attrs)}
        if isinstance(tpfs[0], lk.KeplerTargetPixelFile):
            tpf_meta["tpfmag"] = [tpf.get_header()["kepmag"] for tpf in tpfs]
        elif isinstance(tpfs[0], lk.TessTargetPixelFile):
            tpf_meta["tpfmag"] = [tpf.get_header()["tmag"] for tpf in tpfs]
        else:
            raise ValueError("TPFs not understood")

        if not np.all([isinstance(tpf, lk.KeplerTargetPixelFile) for tpf in tpfs]):
            raise ValueError("Please only pass `lk.KeplerTargetPixelFiles`")
        if len(np.unique(tpf_meta["channel"])) != 1:
            raise ValueError("TPFs span multiple channels.")

        # parse tpfs
        (
            times,
            flux,
            flux_err,
            pos_corr1,
            pos_corr2,
            column,
            row,
            unw,
            focus_mask,
            qual_mask,
            saturated_mask,
        ) = _parse_TPFs(tpfs, renormalize_tpf_bkg=renormalize_tpf_bkg, **kwargs)

        if time_mask is not None:
            time_mask = np.copy(time_mask)[qual_mask]
        # use or not the focus mask
        focus_mask = focus_mask if apply_focus_mask else None

        # convert to RA Dec
        locs, ra, dec = _wcs_from_tpfs(tpfs)

        # preprocess arrays
        (
            flux,
            flux_err,
            # pos_corr1,
            # pos_corr2,
            unw,
            locs,
            ra,
            dec,
            column,
            row,
        ) = _preprocess(
            flux,
            flux_err,
            # pos_corr1,
            # pos_corr2,
            unw,
            locs,
            ra,
            dec,
            column,
            row,
            tpfs,
            saturated_mask,
        )

        sources = _get_coord_and_query_gaia(
            tpfs, magnitude_limit, dr=dr, ra=query_ra, dec=query_dec, rad=query_rad
        )

        def get_tpf2source():
            tpf2source = []
            for tpf in tpfs:
                tpfra, tpfdec = tpf.get_coordinates(cadence=0)
                dra = np.abs(tpfra.ravel() - np.asarray(sources.ra)[:, None])
                ddec = np.abs(tpfdec.ravel() - np.asarray(sources.dec)[:, None])
                tpf2source.append(
                    np.where(
                        (
                            (dra < 4 * 3 * u.arcsecond.to(u.deg))
                            & (ddec < 4 * 3 * u.arcsecond.to(u.deg))
                        ).any(axis=1)
                    )[0]
                )
            return tpf2source

        tpf2source = get_tpf2source()
        sources = sources[
            np.in1d(np.arange(len(sources)), np.hstack(tpf2source))
        ].reset_index(drop=True)
        #        sources, _ = _clean_source_list(sources, ra, dec)
        tpf_meta["sources"] = get_tpf2source()

        idx, sep, _ = match_coordinates_sky(
            SkyCoord(tpf_meta["ra"], tpf_meta["dec"], unit="deg"),
            SkyCoord(np.asarray(sources[["ra", "dec"]]), unit="deg"),
        )
        match = (sep < 1 * u.arcsec) & (
            np.abs(
                np.asarray(sources["phot_g_mean_mag"][idx])
                - np.asarray(
                    [t if t is not None else np.nan for t in tpf_meta["tpfmag"]]
                )
            )
            < 0.25
        )

        sources["tpf_id"] = None
        sources.loc[idx[match], "tpf_id"] = np.asarray(tpf_meta["targetid"])[match]

        # return a Machine object
        return TPFMachine(
            tpfs=tpfs,
            time=times,
            flux=flux,
            flux_err=flux_err,
            ra=ra,
            dec=dec,
            sources=sources,
            column=column,
            row=row,
            pix2obs=unw,
            focus_mask=focus_mask,
            pos_corr1=pos_corr1,
            pos_corr2=pos_corr2,
            tpf_meta=tpf_meta,
            time_mask=time_mask,
            bkg_subtracted=not renormalize_tpf_bkg,
            **kwargs,
        )


def _parse_TPFs(tpfs, renormalize_tpf_bkg=True, **kwargs):
    """
    Parse TPF collection to extract times, pixel fluxes, flux errors and tpf-index
    per pixel

    Parameters
    ----------
    tpfs: lightkurve TargetPixelFileCollection
        Collection of Target Pixel files

    Returns
    -------
    times: numpy.ndarray
        Array with time values
    flux: numpy.ndarray
        Array with flux values per pixel
    flux_err: numpy.ndarray
        Array with flux errors per pixel
    unw: numpy.ndarray
        Array with TPF index for each pixel
    """

    time = tpfs[0].time.value

    if isinstance(tpfs[0], lk.KeplerTargetPixelFile):
        qual_mask = lk.utils.KeplerQualityFlags.create_quality_mask(
            tpfs[0].quality, 1 | 2 | 4 | 8 | 32 | 16384 | 65536 | 1048576
        )
        if not np.isnan(tpfs[0].pos_corr1).all():
            qual_mask &= (np.abs(tpfs[0].pos_corr1) < 5) & (
                np.abs(tpfs[0].pos_corr2) < 5
            )
        # Cut out 1.5 days after every data gap
        dt = np.hstack([10, np.diff(time)])
        focus_mask = ~np.in1d(
            np.arange(len(time)),
            np.hstack(
                [
                    np.arange(t, t + int(1.5 / np.median(dt)))
                    for t in np.where(dt > (np.median(dt) * 5))[0]
                ]
            ),
        )
        focus_mask = focus_mask[qual_mask]

    elif isinstance(tpfs[0], lk.TessTargetPixelFile):
        qual_mask = lk.utils.TessQualityFlags.create_quality_mask(
            tpfs[0].quality, lk.utils.TessQualityFlags.DEFAULT_BITMASK
        )
        qual_mask &= (np.abs(tpfs[0].pos_corr1) < 5) & (np.abs(tpfs[0].pos_corr2) < 5)
        focus_mask = np.ones(len(tpfs[0].time), bool)[qual_mask]

    cadences = np.array([tpf.cadenceno[qual_mask] for tpf in tpfs])

    # check if all TPFs has same cadences
    if not np.all(cadences[1:, :] - cadences[-1:, :] == 0):
        raise ValueError("All TPFs must have same time basis")
    # extract times
    times = np.asarray(tpfs[0].time.jd)[qual_mask]

    locs = [
        np.mgrid[
            tpf.column : tpf.column + tpf.shape[2],
            tpf.row : tpf.row + tpf.shape[1],
        ].reshape(2, np.product(tpf.shape[1:]))
        for tpf in tpfs
    ]
    locs = np.hstack(locs)
    column, row = locs

    # put fluxes into ntimes x npix shape
    flux = np.hstack(
        [np.hstack(tpf.flux[qual_mask].transpose([2, 0, 1])) for tpf in tpfs]
    )
    flux_err = np.hstack(
        [np.hstack(tpf.flux_err[qual_mask].transpose([2, 0, 1])) for tpf in tpfs]
    )
    if renormalize_tpf_bkg:
        # we check if TPF data is bkg subtracted
        if tpfs[0].mission == "K2":
            log.warning(
                "`kbackground` currently does not support K2 data. We recommend setting"
                " `renormalize_tpf_bkg=False` and use the pipeline background model."
            )
        if fits.getheader(tpfs[0].path, ext=1)["BACKAPP"]:
            flux_bkg = np.hstack(
                [
                    np.hstack(tpf.flux_bkg[qual_mask].transpose([2, 0, 1]))
                    for tpf in tpfs
                ]
            )
            flux += flux_bkg
        else:
            log.warning(
                "TPFs are not background subtracted, will initialize as default."
            )

    sat_mask = []
    for tpf in tpfs:
        # Keplerish saturation limit
        saturated = np.nanmax(tpf.flux, axis=0).T.value > 1.2e5
        # add 3 pixels before and after bleed column to be generous
        for k in range(3):
            saturated = (np.gradient(saturated.astype(float))[1] != 0) | saturated
        saturated = np.hstack(saturated)
        sat_mask.append(np.hstack(saturated))
    sat_mask = np.hstack(sat_mask)
    pos_corr1, pos_corr2 = np.swapaxes(
        np.array(
            [np.vstack([x.pos_corr1[qual_mask], x.pos_corr2[qual_mask]]) for x in tpfs]
        ),
        0,
        1,
    )
    unw = np.hstack(
        [
            np.zeros((tpf.shape[1] * tpf.shape[2]), dtype=int) + idx
            for idx, tpf in enumerate(tpfs)
        ]
    )
    return (
        times,
        flux,
        flux_err,
        pos_corr1,
        pos_corr2,
        column,
        row,
        unw,
        focus_mask,
        qual_mask,
        sat_mask,
    )


def _preprocess(
    flux,
    flux_err,
    unw,
    locs,
    ra,
    dec,
    column,
    row,
    tpfs,
    saturated,
):
    """
    Clean pixels with nan values, bad cadences and removes duplicated pixels.
    """

    # CH this needs to be improved
    def _saturated_pixels_mask(flux, column, row, saturation_limit=1.2e5):
        """Finds and removes saturated pixels, including bleed columns."""
        # Which pixels are saturated
        saturated = np.nanpercentile(flux, 99, axis=0)
        saturated = np.where((saturated > saturation_limit).astype(float))[0]

        # Find bad pixels, including allowence for a bleed column.
        bad_pixels = np.vstack(
            [
                np.hstack([column[saturated] + idx for idx in np.arange(-1, 1)]),
                np.hstack([row[saturated] for idx in np.arange(-1, 1)]),
            ]
        ).T
        # Find unique row/column combinations
        bad_pixels = bad_pixels[
            np.unique(["".join(s) for s in bad_pixels.astype(str)], return_index=True)[
                1
            ]
        ]
        # Build a mask of saturated pixels
        m = np.zeros(len(column), bool)
        for p in bad_pixels:
            m |= (column == p[0]) & (row == p[1])
        return m

    flux = np.asarray(flux)
    flux_err = np.asarray(flux_err)

    # Finite and non-saturated pixels
    not_nan = np.isfinite(flux).all(axis=0)
    mask = not_nan & ~saturated

    locs = locs[:, mask]
    column = column[mask]
    row = row[mask]
    ra = ra[mask]
    dec = dec[mask]
    flux = flux[:, mask]
    flux_err = flux_err[:, mask]
    unw = unw[mask]

    # Unique Pixels
    _, unique_pix = np.unique(locs, axis=1, return_index=True)
    unique_pix = np.in1d(np.arange(len(ra)), unique_pix)

    locs = locs[:, unique_pix]
    column = column[unique_pix]
    row = row[unique_pix]
    ra = ra[unique_pix]
    dec = dec[unique_pix]
    flux = flux[:, unique_pix]
    flux_err = flux_err[:, unique_pix]
    unw = unw[unique_pix]

    return (flux, flux_err, unw, locs, ra, dec, column, row)


def _wcs_from_tpfs(tpfs):
    """
    Extract pairs of row, column coordinates per pixels and convert them into
    World Cordinate System ra, dec.

    Parameters
    ----------
    tpfs: lightkurve TargetPixelFileCollection
        Collection of Target Pixel files

    Returns
    -------
    locs: numpy.ndarray
        2D array with pixel locations (columns, rows) from the TPFs
    ra: numpy.ndarray
        Array with right ascension values per pixel
    dec: numpy.ndarray
        Array with declination values per pixel
    """
    # calculate x,y grid of each pixel and RA, Dec
    locs, ra, dec = [], [], []
    for tpf in tpfs:
        ij = np.mgrid[
            tpf.column : tpf.column + tpf.shape[2],
            tpf.row : tpf.row + tpf.shape[1],
        ].reshape(2, np.product(tpf.shape[1:]))
        ra_, dec_ = tpf.wcs.wcs_pix2world(
            np.vstack([(ij[0] - tpf.column), (ij[1] - tpf.row)]).T, 0.0
        ).T
        locs.append(ij)
        ra.extend(ra_)
        dec.extend(dec_)
    locs = np.hstack(locs)
    ra = np.array(ra)
    dec = np.array(dec)

    return locs, ra, dec


def _get_coord_and_query_gaia(
    tpfs, magnitude_limit=18, dr=3, ra=None, dec=None, rad=None
):
    """
    Calculate ra, dec coordinates and search radius to query Gaia catalog

    Parameters
    ----------
    tpfs:
    magnitude_limit:
    dr: int
        Which gaia data release to use, default is DR2
    ra : float or list of floats
        RAs to do gaia query
    dec : float or list of floats
        Decs to do gaia query
    rad : float or list of floats
        Radius to do gaia query

    Returns
    -------
    sources: pandas.DataFrame
        Catalog with query result
    """
    if not isinstance(tpfs, lk.TargetPixelFileCollection):
        raise ValueError("Please pass a `lk.TargetPixelFileCollection`")

    # find the max circle per TPF that contain all pixel data to query Gaia
    # CH: Sometimes sources are missing from this...worth checking on
    if (ra is None) & (dec is None) & (rad is None):
        ras1, decs1 = np.asarray(
            [
                tpf.wcs.all_pix2world([np.asarray(tpf.shape[::-1][:2]) + 4], 0)[0]
                for tpf in tpfs
            ]
        ).T
        ras, decs = np.asarray(
            [
                tpf.wcs.all_pix2world([np.asarray(tpf.shape[::-1][:2]) // 2], 0)[0]
                for tpf in tpfs
            ]
        ).T
        rads = np.hypot(ras - ras1, decs - decs1)
    elif (ra is not None) & (dec is not None) & (rad is not None):
        ras, decs, rads = ra, dec, rad
    else:
        raise ValueError("Please set all or None of `ra`, `dec`, `rad`")

    # query Gaia with epoch propagation
    sources = get_gaia_sources(
        tuple(ras),
        tuple(decs),
        tuple(rads),
        magnitude_limit=magnitude_limit,
        epoch=Time(tpfs[0].time[len(tpfs[0]) // 2], format="jd").jyear,
        dr=dr,
    )

    ras, decs = [], []
    for tpf in tpfs:
        r, d = np.hstack(tpf.get_coordinates(0)).T.reshape(
            [2, np.product(tpf.shape[1:])]
        )
        ras.append(r)
        decs.append(d)
    ras, decs = np.hstack(ras), np.hstack(decs)
    sources, removed_sources = _clean_source_list(sources, ras, decs)
    return sources


def _clean_source_list(sources, ra, dec, pixel_tolerance=4):
    """
    Removes sources that are too contaminated and/or off the edge of the image

    Parameters
    ----------
    sources: Pandas Dataframe
        Contains a list with cross-referenced Gaia results
        shape n sources x n Gaia features
    ra: numpy ndarray
        RA pixel position averaged in time
        shape npixel
    dec: numpy ndarray
        Dec pixel position averaged in time
        shape npixel

    Returns
    -------
    sources: Pandas.DataFrame
        Catalog with clean sources
    removed_sources: Pandas.DataFrame
        Catalog with removed sources
    """
    # find sources on the image
    inside = np.zeros(len(sources), dtype=bool)
    # max distance in arcsec from image edge to source ra, dec
    # 4 pixels
    sep = pixel_tolerance * 4 * u.arcsec.to(u.deg)
    for k in range(len(sources)):
        raok = (sources["ra"][k] > ra - sep) & (sources["ra"][k] < ra + sep)
        decok = (sources["dec"][k] > dec - sep) & (sources["dec"][k] < dec + sep)
        inside[k] = (raok & decok).any()
    del raok, decok

    # Keep track of sources that we removed
    sources.loc[:, "clean_flag"] = 0
    # to avoid pandas SettingWithCopyWarning
    sources.clean_flag.where(inside, 2 ** 0, inplace=True)
    # combine 2 source masks
    clean = sources.clean_flag == 0
    removed_sources = sources[~clean].reset_index(drop=True)
    sources = sources[clean].reset_index(drop=True)

    return sources, removed_sources<|MERGE_RESOLUTION|>--- conflicted
+++ resolved
@@ -145,13 +145,10 @@
         pixels_in_tpf = np.ones_like(self.row, dtype=bool)
 
         # enheance pixel mask
-<<<<<<< HEAD
-=======
         # creates a quick simple bkg model as fx of time to find variable pixels by
         # taking the percentile value of pixel-flux distribution at each time
         # the choice of percentile is irrelevant, it's to capture the global trend
         # of the background pixels in time
->>>>>>> 3784cba1
         time_corr = np.nanpercentile(bkg_flux, 20, axis=1)[:, None]
         med_flux = np.median(bkg_flux - time_corr, axis=0)[None, :]
 
