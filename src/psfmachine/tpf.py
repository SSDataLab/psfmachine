--- conflicted
+++ resolved
@@ -8,12 +8,9 @@
 from astropy.io import fits
 import astropy.units as u
 import matplotlib.pyplot as plt
-<<<<<<< HEAD
 from matplotlib import patches
-=======
 import urllib.request
 import tarfile
->>>>>>> 659e4afb
 
 from .utils import get_gaia_sources
 from .machine import Machine
