"""
Defines the main Machine object that fit a mean PRF model to sources
"""
import numpy as np
import pandas as pd
from scipy import sparse
import astropy.units as u
from tqdm import tqdm
import matplotlib.pyplot as plt
from astropy.stats import sigma_clip

from .utils import _make_A_polar, _make_A_cartesian

__all__ = ["Machine"]


class Machine(object):
    """
    Class for calculating fast PRF photometry on a collection of images and
    a list of in image sources.

    This method is discussed in detail in CITATION

    This method solves a linear model to assuming Gaussian priors on the weight of
    each linear components as explained by Luger, Foreman-Mackey & Hogg, 2017
    (https://ui.adsabs.harvard.edu/abs/2017RNAAS...1....7L/abstract)
    """

    def __init__(
        self,
        time,
        flux,
        flux_err,
        ra,
        dec,
        sources,
        column,
        row,
        limit_radius=24.0,
        time_mask=None,
        n_r_knots=10,
        n_phi_knots=15,
        n_time_knots=10,
        n_time_points=200,
        time_radius=8,
        rmin=1,
        rmax=16,
<<<<<<< HEAD
        do_sparse=False,
=======
        cut_r=6,
>>>>>>> 7665dd52
    ):
        """
        Class for calculating fast PRF photometry on a collection of images and
        a list of in image sources.

        This method is discussed in detail in CITATION

        This method solves a linear model to assuming Gaussian priors on the weight of
        each linear components as explained by Luger, Foreman-Mackey & Hogg, 2017
        (https://ui.adsabs.harvard.edu/abs/2017RNAAS...1....7L/abstract)


        Parameters
        ----------
        time: numpy.ndarray
            Time values in JD
        flux: numpy.ndarray
            Flux values at each pixels and times in units of electrons / sec
        flux_err: numpy.ndarray
            Flux error values at each pixels and times in units of electrons / sec
        ra: numpy.ndarray
            Right Ascension coordinate of each pixel
        dec: numpy.ndarray
            Declination coordinate of each pixel
        sources: pandas.DataFrame
            DataFrame with source present in the images
        column: np.ndarray
            Data array containing the "columns" of the detector that each pixel is on.
        row: np.ndarray
            Data array containing the "columns" of the detector that each pixel is on.
        limit_radius: numpy.ndarray
            Radius limit in arcsecs to select stars to be used for PRF modeling
        time_mask:  np.ndarray of booleans
            A boolean array of shape time. Only values where this mask is `True`
            will be used to calculate the average image for fitting the PSF.
            Use this to e.g. select frames with low VA, or no focus change
        n_r_knots: int
            Number of radial knots in the spline model.
        n_phi_knots: int
            Number of azimuthal knots in the spline model.
        n_time_points: int
            Number of time points to bin by when fitting for velocity aberration.
        time_radius: float
            The radius around sources, out to which the velocity aberration model
            will be fit. (arcseconds)
        rmin: float
            The minimum radius for the PRF model to be fit. (arcseconds)
        rmax: float
            The maximum radius for the PRF model to be fit. (arcseconds)

        Attributes
        ----------
        nsources: int
            Number of sources to be extracted
        nt: int
            Number of onservations in the time series (aka number of cadences)
        npixels: int
            Total number of pixels with flux measurements
        source_flux_estimates: numpy.ndarray
            First estimation of pixel fluxes assuming values given by the sources catalog
            (e.g. Gaia phot_g_mean_flux)
        dra: numpy.ndarray
            Distance in right ascension between pixel and source coordinates, units of
            degrees
        ddec: numpy.ndarray
            Distance in declination between pixel and source coordinates, units of
            degrees
        r: numpy.ndarray
            Radial distance between pixel and source coordinates (polar coordinates),
            in units of arcseconds
        phi: numpy.ndarray
            Angle between pixel and source coordinates (polar coordinates),
            in units of radians
        source_mask: scipy.sparce.csr_matrix
            Sparce mask matrix with pixels that contains flux from sources
        uncontaminated_source_mask: scipy.sparce.csr_matrix
            Sparce mask matrix with selected uncontaminated pixels per source to be used to
            build the PSF model
        mean_model: scipy.sparce.csr_matrix
            Mean PSF model values per pixel used for PSF photometry
        """

        if not isinstance(sources, pd.DataFrame):
            raise TypeError("<sources> must be a of class Pandas Data Frame")

        # assigning initial attributes
        self.time = time
        self.flux = flux
        self.flux_err = flux_err
        self.ra = ra
        self.dec = dec
        self.sources = sources
        self.column = column
        self.row = row
        self.limit_radius = limit_radius * u.arcsecond
        self.limit_flux = 1e4
        self.n_r_knots = n_r_knots
        self.n_phi_knots = n_phi_knots
        self.n_time_knots = n_time_knots
        self.n_time_points = n_time_points
        self.time_radius = time_radius
        self.rmin = rmin
        self.rmax = rmax
        self.cut_r = cut_r

        if time_mask is None:
            self.time_mask = np.ones(len(time), bool)
        else:
            self.time_mask = time_mask

        self.nsources = len(self.sources)
        self.nt = len(self.time)
        self.npixels = self.flux.shape[1]
        self.do_sparse = do_sparse

        # have to find where the non sparse implementation starts to break due to
        # the number of sources and pixels. For now we'll use 1000 sources and 10k pix.
        # if self.nsources < 1000 and self.npixels < 10000:
        if not self.do_sparse:
            self._create_delta_arrays()
        else:
            self._create_delta_sparse_arrays()

    @property
    def shape(self):
        return (self.nsources, self.nt, self.npixels)

    def __repr__(self):
        return f"Machine (N sources, N times, N pixels): {self.shape}"

    def _create_delta_arrays(self, centroid_offset=[0, 0]):
        """Creates dra, ddec, r and phi arrays as numpy.ndarrays"""
        # The distance in ra & dec from each source to each pixel
        self.dra, self.ddec = np.asarray(
            [
                [
                    self.ra - self.sources["ra"][idx] - centroid_offset[0],
                    self.dec - self.sources["dec"][idx] - centroid_offset[1],
                ]
                for idx in range(len(self.sources))
            ]
        ).transpose(1, 0, 2)
        self.dra = self.dra * (u.deg)
        self.ddec = self.ddec * (u.deg)

        # convertion to polar coordinates
        self.r = np.hypot(self.dra, self.ddec).to("arcsec")
        self.phi = np.arctan2(self.ddec, self.dra)

    def _create_delta_sparse_arrays(self, dist_lim=40, centroid_offset=[0, 0]):
        """
        Creates dra, ddec, r and phi arrays as sparse arrays to be used for dense data,
        e.g. Kepler FFIs or cluster fields. Assuming that there is no flux information
        further than `dist_lim` for a given source, we only keep pixels within the
        `dist_lim`.
        dra, ddec, ra, and phi are unitless because they are `sparse.csr_matrix`. But
        keep same scale as '_create_delta_arrays()'.
        dra and ddec in deg. r in arcseconds and phi in rads

        Parameters
        ----------
        dist_lim : float
            Distance limit (in arcsecds) at which pixels are keep.
        centroid_offset : list
            Centroid offset for [ra, dec] to be included dra and ddec computation.
            Default is [0, 0].
        """
        dist_lim /= 3600
        # iterate over sources to only keep pixels within dist_lim
        dra, ddec, sparse_mask = [], [], []
        for i in range(len(self.sources)):
            dra_aux = self.ra - self.sources["ra"].iloc[i] - centroid_offset[0]
            ddec_aux = self.dec - self.sources["dec"].iloc[i] - centroid_offset[1]
            box_mask = sparse.csr_matrix(
                (np.abs(dra_aux) <= dist_lim) & (np.abs(ddec_aux) <= dist_lim)
            )
            dra.append(box_mask.multiply(dra_aux))
            ddec.append(box_mask.multiply(ddec_aux))
            sparse_mask.append(box_mask)

        del dra_aux, ddec_aux, box_mask
        # we stack dra, ddec of each object to create a [nsources, npixels] matrix
        self.dra = sparse.vstack(dra, "csr")
        self.ddec = sparse.vstack(ddec, "csr")
        sparse_mask = sparse.vstack(sparse_mask, "csr")
        sparse_mask.eliminate_zeros()

        # convertion to polar coordinates. We can't apply np.hypot or np.arctan2 to
        # sparse arrays. We keep track of non-zero index, do math in numpy space,
        # then rebuild r, phi as sparse.
        nnz_inds = sparse_mask.nonzero()
        # convert radial dist to arcseconds
        r_vals = np.hypot(self.dra.data, self.ddec.data) * 3600
        phi_vals = np.arctan2(self.ddec.data, self.dra.data)
        self.r = sparse.csr_matrix(
            (r_vals, (nnz_inds[0], nnz_inds[1])),
            shape=sparse_mask.shape,
            dtype=float,
        )
        self.phi = sparse.csr_matrix(
            (phi_vals, (nnz_inds[0], nnz_inds[1])),
            shape=sparse_mask.shape,
            dtype=float,
        )
        del r_vals, phi_vals, nnz_inds
        return

    @staticmethod
    def _solve_linear_model(
        A, y, y_err=None, prior_mu=None, prior_sigma=None, k=None, errors=False
    ):
        """
                Solves a linear model with design matrix A and observations y:
                    Aw = y
                return the solutions w for the system assuming Gaussian priors.
                Alternatively the observation errors, priors, and a boolean mask for the
                observations (row axis) can be provided.

                Adapted from Luger, Foreman-Mackey & Hogg, 2017
                (https://ui.adsabs.harvard.edu/abs/2017RNAAS...1....7L/abstract)

                Parameters
                ----------
                A: numpy ndarray or scipy sparce csr matrix
                    Desging matrix with solution basis
                    shape n_observations x n_basis
                y: numpy ndarray
                    Observations
                    shape n_observations
                y_err: numpy ndarray, optional
                    Observation errors
                    shape n_observations
                prior_mu: float, optional
                    Mean of Gaussian prior values for the weights (w)
                prior_sigma: float, optional
                    Standard deviation of Gaussian prior values for the weights (w)
                k: boolean, numpy ndarray, optional
                    Mask that sets the observations to be used to solve the system
                    shape n_observations
                errors: boolean
                    Whether to return error estimates of the best fitting weights

                Returns
                -------
                w: numpy ndarray
                    Array with the estimations for the weights
                    shape n_basis
                werrs: numpy ndarray
                    Array with the error estimations for the weights, returned if `error`
        is True
                    shape n_basis
        """
        if k is None:
            k = np.ones(len(y), dtype=bool)

        if y_err is not None:
            sigma_w_inv = A[k].T.dot(A[k].multiply(1 / y_err[k, None] ** 2))
            B = A[k].T.dot((y[k] / y_err[k] ** 2))
        else:
            sigma_w_inv = A[k].T.dot(A[k])
            B = A[k].T.dot(y[k])

        if prior_mu is not None and prior_sigma is not None:
            sigma_w_inv += np.diag(1 / prior_sigma ** 2)
            B += prior_mu / prior_sigma ** 2

        if isinstance(sigma_w_inv, (sparse.csr_matrix, sparse.csc_matrix, np.matrix)):
            sigma_w_inv = np.asarray(sigma_w_inv)

        w = np.linalg.solve(sigma_w_inv, B)
        if errors is True:
            w_err = np.linalg.inv(sigma_w_inv).diagonal() ** 0.5
            return w, w_err
        return w

    def _get_source_mask(
        self,
        upper_radius_limit=28.0,
        lower_radius_limit=4.5,
        upper_flux_limit=2e5,
        lower_flux_limit=100,
        plot=False,
    ):
        """Find the pixel mask that identifies pixels with contributions from ANY NUMBER of Sources

        Fits a simple polynomial model to the log of the pixel flux values, in radial dimension and source flux,
        to find the optimum circular apertures for every source.

        Parameters
        ----------
        upper_radius_limit: float
            The radius limit at which we assume there is no flux from a source of any brightness (arcsec)
        lower_radius_limit: float
            The radius limit at which we assume there is flux from a source of any brightness (arcsec)
        upper_flux_limit: float
            The flux at which we assume as source is saturated
        lower_flux_limit: float
            The flux at which we assume a source is too faint to model
        plot: bool
            Whether to show diagnostic plot. Default is False
        """

        if not hasattr(self, "source_flux_estimates"):
            # gaia estimate flux values per pixel to be used as flux priors
            self.source_flux_estimates = np.copy(
                np.asarray(self.sources.phot_g_mean_flux)
            )
        # We will use the radius a lot, this is for readibility
        if isinstance(self.r, u.quantity.Quantity):
            r = self.r.value
        else:
            r = self.r

        # The average flux, which we assume is a good estimate of the whole stack of images
        mean_flux = np.nanmean(self.flux[self.time_mask], axis=0)
        # mean_flux_err = (self.flux_err[self.time_mask] ** 0.5).sum(
        #     axis=0
        # ) ** 0.5 / self.time_mask.sum()

        # First we make a guess that each source has exactly the gaia flux
        source_flux_estimates = np.asarray(self.sources.phot_g_mean_flux)[
            :, None
        ] * np.ones((self.nsources, self.npixels))

        # Mask out sources that are above the flux limit, and pixels above the radius limit
        source_rad = 0.5 * np.log10(self.source_flux_estimates) ** 1.5 + 3
        # temp_mask for the sparse r case should also be a sparse matrix. Then its
        # applied to r, mean_flux, and source_flux_estimates.
        if not isinstance(r, sparse.csr_matrix):
            temp_mask = (r < source_rad[:, None]) & (
                source_flux_estimates < upper_flux_limit
            )
            temp_mask &= temp_mask.sum(axis=0) == 1

            # apply temp_mask to r
            r_temp_mask = r[temp_mask]

            # log of flux values
            f = np.log10((temp_mask.astype(float) * mean_flux))
            f_temp_mask = f[temp_mask]
            # weights = (
            #     (self.flux_err ** 0.5).sum(axis=0) ** 0.5 / self.flux.shape[0]
            # ) * temp_mask

            # flux estimates
            mf = np.log10(source_flux_estimates[temp_mask])
        else:
            temp_mask = sparse_lessthan(r, source_rad)
            temp_mask = temp_mask.multiply(
                (source_flux_estimates < upper_flux_limit)
            ).tocsr()
            temp_mask = temp_mask.multiply(temp_mask.sum(axis=0) == 1).tocsr()
            temp_mask.eliminate_zeros()

            f = np.log10(temp_mask.astype(float).multiply(mean_flux).data)
            k = np.isfinite(f)
            f_temp_mask = f[k]
            r_temp_mask = temp_mask.astype(float).multiply(r).data[k]
            mf = np.log10(
                temp_mask.astype(float).multiply(source_flux_estimates).data[k]
            )

        # Model is polynomial in r and log of the flux estimate.
        # Here I'm using a 1st order polynomial, to ensure it's monatonic in each dimension
        A = np.vstack(
            [
                r_temp_mask ** 0,
                r_temp_mask,
                # r_temp_mask ** 2,
                r_temp_mask ** 0 * mf,
                r_temp_mask * mf,
                # r_temp_mask ** 2 * mf,
                # r_temp_mask ** 0 * mf ** 2,
                # r_temp_mask * mf ** 2,
                # r_temp_mask ** 2 * mf ** 2,
            ]
        ).T

        # Iteratively fit
        k = np.isfinite(f_temp_mask)
        for count in [0, 1, 2]:
            sigma_w_inv = A[k].T.dot(A[k])
            B = A[k].T.dot(f_temp_mask[k])
            w = np.linalg.solve(sigma_w_inv, B)
            res = np.ma.masked_array(f_temp_mask, ~k) - A.dot(w)
            k &= ~sigma_clip(res, sigma=3).mask

        # Now find the radius and source flux at which the model reaches the flux limit
        test_f = np.linspace(
            np.log10(source_flux_estimates.min()),
            np.log10(source_flux_estimates.max()),
            100,
        )
        test_r = np.arange(lower_radius_limit, upper_radius_limit, 0.25)
        test_r2, test_f2 = np.meshgrid(test_r, test_f)

        test_val = (
            np.vstack(
                [
                    test_r2.ravel() ** 0,
                    test_r2.ravel(),
                    # test_r2.ravel() ** 2,
                    test_r2.ravel() ** 0 * test_f2.ravel(),
                    test_r2.ravel() * test_f2.ravel(),
                    # test_r2.ravel() ** 2 * test_f2.ravel(),
                    # test_r2.ravel() ** 0 * test_f2.ravel() ** 2,
                    # test_r2.ravel() * test_f2.ravel() ** 2,
                    # test_r2.ravel() ** 2 * test_f2.ravel() ** 2,
                ]
            )
            .T.dot(w)
            .reshape(test_r2.shape)
        )
        l = np.zeros(len(test_f)) * np.nan
        for idx in range(len(test_f)):
            loc = np.where(10 ** test_val[idx] < lower_flux_limit)[0]
            if len(loc) > 0:
                l[idx] = test_r[loc[0]]
        ok = np.isfinite(l)
        source_radius_limit = np.polyval(
            np.polyfit(test_f[ok], l[ok], 1), np.log10(source_flux_estimates[:, 0])
        )
        source_radius_limit[
            source_radius_limit > upper_radius_limit
        ] = upper_radius_limit
        source_radius_limit[
            source_radius_limit < lower_radius_limit
        ] = lower_radius_limit

        # Here we set the radius for each source. We add two pixels, to be generous
        self.radius = source_radius_limit + 2

        # This sparse mask is one where there is ANY number of sources in a pixel
        if not isinstance(self.r, sparse.csr_matrix):
            self.source_mask = sparse.csr_matrix(self.r.value < self.radius[:, None])
        else:
            # for a sparse matrix doing < self.radius is not efficient, evenmore, it
            # considers all zero values in the sparse matrix and set them to True.
            # this is a workaround to this problem.
            self.source_mask = sparse_lessthan(r, self.radius)

        self._get_uncontaminated_pixel_mask()

        # Now we can update the r and phi estimates, allowing for a slight centroid offset
        # not necessary to take values from Quantity to do .multiply()
        dx, dy = (
            self.uncontaminated_source_mask.multiply(self.dra),
            self.uncontaminated_source_mask.multiply(self.ddec),
        )
        dx = dx.data
        dy = dy.data

        # if not isinstance(self.r, sparse.csr_matrix):
        mean_f = np.log10(
            self.uncontaminated_source_mask.astype(float)
            .multiply(self.flux[self.time_mask].mean(axis=0))
            .multiply(1 / self.source_flux_estimates[:, None])
            .data
        )

        k = np.isfinite(mean_f)
        ra_cent = np.average(dx[k], weights=mean_f[k])
        dec_cent = np.average(dy[k], weights=mean_f[k])

        # the following is repeated code, we could just call `_create_delta_arrays()`
        # and pass ra_cent, dec_cent
        # self.dra, self.ddec = np.asarray(
        #     [
        #         [
        #             self.ra - self.sources["ra"][idx] - ra_cent,
        #             self.dec - self.sources["dec"][idx] - dec_cent,
        #         ]
        #         for idx in range(len(self.sources))
        #     ]
        # ).transpose(1, 0, 2)
        # self.dra = self.dra * (u.deg)
        # self.ddec = self.ddec * (u.deg)
        # self.r = np.hypot(self.dra, self.ddec).to("arcsec")
        # self.phi = np.arctan2(self.ddec, self.dra)

        # if self.nsources < 1000 and self.npixels < 10000:
        if not self.do_sparse:
            self._create_delta_arrays(centroid_offset=[ra_cent, dec_cent])
        else:
            # do this again for a dense field (e.g. FFI) is inefficient, is it worth
            # it to correct for centroid offsets? gonna skip it for now.
            self._create_delta_sparse_arrays(centroid_offset=[ra_cent, dec_cent])

        if plot:
            k = np.isfinite(f_temp_mask)
            # Make a nice diagnostic plot
            fig, ax = plt.subplots(1, 2, figsize=(8, 3), facecolor="white")

            ax[0].scatter(r_temp_mask[k], f_temp_mask[k], s=0.4, c="k", label="Data")
            ax[0].scatter(r_temp_mask[k], A[k].dot(w), c="r", s=0.4, label="Model")
            ax[0].set(
                xlabel=("Radius from Source [arcsec]"),
                ylabel=("log$_{10}$ Kepler Flux"),
            )
            ax[0].legend(frameon=True)

            im = ax[1].pcolormesh(
                test_f2,
                test_r2,
                10 ** test_val,
                vmin=0,
                vmax=lower_flux_limit * 2,
                cmap="viridis",
                shading="auto",
            )
            line = np.polyval(np.polyfit(test_f[ok], l[ok], 1), test_f)
            line[line > upper_radius_limit] = upper_radius_limit
            line[line < lower_radius_limit] = lower_radius_limit
            ax[1].plot(test_f, line, color="r", label="Best Fit PSF Edge")
            ax[1].set_ylim(lower_radius_limit, upper_radius_limit)
            ax[1].legend(frameon=True)

            cbar = plt.colorbar(im, ax=ax)
            cbar.set_label("PSF Flux [$e^-s^{-1}$]")

            ax[1].set(
                ylabel=("Radius from Source [arcsecond]"),
                xlabel=("log$_{10}$ Gaia Source Flux"),
            )
            return fig
        return

    def _get_uncontaminated_pixel_mask(self):
        """
        creates a mask of shape nsources x npixels where targets are not contaminated.
        This mask is used to select pixels to build the PSF model.
        """

        # This could be a property, but it is a pain to calculate on the fly, perhaps with lru_cache
        self.uncontaminated_source_mask = self.source_mask.multiply(
            np.asarray(self.source_mask.sum(axis=0) == 1)[0]
        ).tocsr()
        # have to remove leaked zeros
        self.uncontaminated_source_mask.eliminate_zeros()

        # # reduce to good pixels
        # self.uncontaminated_pixel_mask = sparse.csr_matrix(
        #     self.uncontaminated_source_mask.sum(axis=0) > 0
        # )

        return

    # CH: We're not currently using this, but it might prove useful later so I will leave for now
    def _get_centroids(self):
        """
        Find the ra and dec centroid of the image, at each time.
        """
        # centroids are astropy quantities
        self.ra_centroid = np.zeros(self.nt)
        self.dec_centroid = np.zeros(self.nt)
        dra_m = self.source_mask.multiply(self.dra).data
        ddec_m = self.source_mask.multiply(self.ddec).data
        for t in range(self.nt):
            wgts = self.source_mask.multiply(self.flux[t]).data
            self.ra_centroid[t] = np.average(dra_m, weights=wgts)
            self.dec_centroid[t] = np.average(ddec_m, weights=wgts)
        del dra_m, ddec_m
        self.ra_centroid *= u.deg
        self.dec_centroid *= u.deg
        self.ra_centroid_avg = self.ra_centroid.mean()
        self.dec_centroid_avg = self.dec_centroid.mean()

        return

    def _time_bin(self, npoints=200):
        """Bin the flux data down in time

        Parameters
        ----------
        npoints: int
            How many points should be in each time bin

        Returns
        -------
        time_original: np.ndarray
            The time array of the data, whitened
        time_binned: np.ndarray
            The binned time array
        flux_binned_raw: np.ndarray
            The binned flux, raw
        flux_binned: np.ndarray
            The binned flux, whitened by the mean of the flux in time
        flux_err_binned:
            The binned flux error, whitened by the mean of the flux
        """

        # Where there are break points in the data
        splits = np.append(
            np.append(0, np.where(np.diff(self.time) > 0.1)[0]), len(self.time)
        )
        splits_a = splits[:-1] + 100
        splits_b = splits[1:]
        dsplits = (splits_b - splits_a) // npoints
        breaks = []
        for spdx in range(len(splits_a)):
            breaks.append(splits_a[spdx] + np.arange(0, dsplits[spdx] - 1) * npoints)
        breaks = np.hstack(breaks)

        # Time averaged
        tm = np.vstack(
            [t1.mean(axis=0) for t1 in np.array_split(self.time, breaks)]
        ).ravel()
        ta = (self.time - tm.mean()) / (tm.max() - tm.mean())

        ms = [
            np.in1d(np.arange(self.nt), i)
            for i in np.array_split(np.arange(self.nt), breaks)
        ]
        # Average Pixel values
        fm = np.asarray(
            [
                (
                    sparse.csr_matrix(self.uncontaminated_source_mask)
                    .multiply(self.flux[ms[tdx]].mean(axis=0))
                    .data
                )
                for tdx in range(len(ms))
            ]
        )
        fm_raw = np.asarray(
            [
                (
                    sparse.csr_matrix(self.uncontaminated_source_mask)
                    .multiply(self.flux[ms[tdx]].mean(axis=0))
                    .data
                )
                for tdx in range(len(ms))
            ]
        )
        fem = np.asarray(
            [
                (
                    sparse.csr_matrix(self.uncontaminated_source_mask)
                    .multiply((self.flux_err ** 2)[ms[tdx]].sum(axis=0) ** 0.5)
                    .data
                    / ms[tdx].sum()
                )
                for tdx in range(len(ms))
            ]
        )

        fem /= np.nanmean(fm, axis=0)
        fm /= np.nanmean(fm, axis=0)

        tm = ((tm - tm.mean()) / (tm.max() - tm.mean()))[:, None] * np.ones(fm.shape)

        return ta, tm, fm_raw, fm, fem

    def build_time_model(self, plot=False):
        (
            time_original,
            time_binned,
            flux_binned_raw,
            flux_binned,
            flux_err_binned,
        ) = self._time_bin(npoints=self.n_time_points)

        self._whitened_time = time_original
        # not necessary to take value from Quantity to do .multiply()
        dx, dy = (
            self.uncontaminated_source_mask.multiply(self.dra),
            self.uncontaminated_source_mask.multiply(self.ddec),
        )
        dx = dx.data * u.deg.to(u.arcsecond)
        dy = dy.data * u.deg.to(u.arcsecond)

        A_c = _make_A_cartesian(
            dx, dy, n_knots=self.n_time_knots, radius=self.time_radius
        )
        A2 = sparse.vstack([A_c] * time_binned.shape[0], format="csr")
        # Cartesian spline with time dependence
        A3 = sparse.hstack(
            [
                A2,
                A2.multiply(time_binned.ravel()[:, None]),
                A2.multiply(time_binned.ravel()[:, None] ** 2),
                A2.multiply(time_binned.ravel()[:, None] ** 3),
            ],
            format="csr",
        )

        # No saturated pixels
        k = (
            (flux_binned_raw < 1.4e5).any(axis=0)[None, :]
            * np.ones(flux_binned_raw.shape, bool)
        ).ravel()
        # No faint pixels
        k &= (
            (flux_binned_raw > 10).any(axis=0)[None, :]
            * np.ones(flux_binned_raw.shape, bool)
        ).ravel()
        # No huge variability
        k &= (
            (np.abs(flux_binned - 1) < 1).all(axis=0)[None, :]
            * np.ones(flux_binned.shape, bool)
        ).ravel()
        # No nans
        k &= np.isfinite(flux_binned.ravel()) & np.isfinite(flux_err_binned.ravel())
        prior_sigma = np.ones(A3.shape[1]) * 10
        prior_mu = np.zeros(A3.shape[1])

        for count in [0, 1, 2]:
            sigma_w_inv = A3[k].T.dot(
                (A3.multiply(1 / flux_err_binned.ravel()[:, None] ** 2)).tocsr()[k]
            )
            sigma_w_inv += np.diag(1 / prior_sigma ** 2)
            # Fit the flux - 1
            B = A3[k].T.dot(
                ((flux_binned.ravel() - 1) / flux_err_binned.ravel() ** 2)[k]
            )
            B += prior_mu / (prior_sigma ** 2)
            velocity_aberration_w = np.linalg.solve(sigma_w_inv, B)
            res = flux_binned - A3.dot(velocity_aberration_w).reshape(flux_binned.shape)
            res = np.ma.masked_array(res, (~k).reshape(flux_binned.shape))
            bad_targets = sigma_clip(res, sigma=5).mask
            bad_targets = (
                np.ones(flux_binned.shape, bool) & bad_targets.any(axis=0)
            ).ravel()
            #    k &= ~sigma_clip(flux_binned.ravel() - A3.dot(velocity_aberration_w)).mask
            k &= ~bad_targets

        self.velocity_aberration_w = velocity_aberration_w
        self._time_masked = k
        if plot:
            return self.plot_time_model()
        return

    def plot_time_model(self):
        (
            time_original,
            time_binned,
            flux_binned_raw,
            flux_binned,
            flux_err_binned,
        ) = self._time_bin(npoints=self.n_time_points)

        # not necessary to take value from Quantity to do .multiply()
        dx, dy = (
            self.uncontaminated_source_mask.multiply(self.dra),
            self.uncontaminated_source_mask.multiply(self.ddec),
        )
        dx = dx.data * u.deg.to(u.arcsecond)
        dy = dy.data * u.deg.to(u.arcsecond)

        A_c = _make_A_cartesian(dx, dy, n_knots=self.n_time_knots, radius=8)
        A2 = sparse.vstack([A_c] * time_binned.shape[0], format="csr")
        # Cartesian spline with time dependence
        A3 = sparse.hstack(
            [
                A2,
                A2.multiply(time_binned.ravel()[:, None]),
                A2.multiply(time_binned.ravel()[:, None] ** 2),
                A2.multiply(time_binned.ravel()[:, None] ** 3),
            ],
            format="csr",
        )

        model = A3.dot(self.velocity_aberration_w).reshape(flux_binned.shape) + 1
        fig, ax = plt.subplots(2, 2, figsize=(7, 6), facecolor="w")
        k1 = self._time_masked.reshape(flux_binned.shape)[0]
        k2 = self._time_masked.reshape(flux_binned.shape)[-1]
        im = ax[0, 0].scatter(
            dx[k1],
            dy[k1],
            c=flux_binned[0][k1],
            s=3,
            vmin=0.5,
            vmax=1.5,
            cmap="coolwarm",
            rasterized=True,
        )
        ax[0, 1].scatter(
            dx[k2],
            dy[k2],
            c=flux_binned[-1][k2],
            s=3,
            vmin=0.5,
            vmax=1.5,
            cmap="coolwarm",
            rasterized=True,
        )
        ax[1, 0].scatter(
            dx[k1],
            dy[k1],
            c=model[0][k1],
            s=3,
            vmin=0.5,
            vmax=1.5,
            cmap="coolwarm",
            rasterized=True,
        )
        ax[1, 1].scatter(
            dx[k2],
            dy[k2],
            c=model[-1][k2],
            s=3,
            vmin=0.5,
            vmax=1.5,
            cmap="coolwarm",
            rasterized=True,
        )
        ax[0, 0].set(title="Data First Cadence", ylabel=r"$\delta y$")
        ax[0, 1].set(title="Data Last Cadence")
        ax[1, 0].set(
            title="Model First Cadence", ylabel=r"$\delta y$", xlabel=r"$\delta x$"
        )
        ax[1, 1].set(title="Model Last Cadence", xlabel=r"$\delta x$")
        plt.subplots_adjust(hspace=0.3)

        cbar = fig.colorbar(im, ax=ax, shrink=0.7)
        cbar.set_label("Normalized Flux")
        return fig

    def build_shape_model(self, plot=False, flux_cut_off=1):
        """
        Builds a sparse model matrix of shape nsources x npixels to be used when
        fitting each source pixels to estimate its PSF photometry

        Parameters
        ----------
        flux_cut_off: float
            the flux in COUNTS at which to stop evaluating the model!
        """

        # gaia estimate flux values per pixel to be used as flux priors
        self.source_flux_estimates = np.copy(np.asarray(self.sources.phot_g_mean_flux))

        # Mask of shape nsources x number of pixels, one where flux from a
        # source exists
        self._get_source_mask()
        # Mask of shape npixels (maybe by nt) where not saturated, not faint,
        # not contaminated etc
        self._get_uncontaminated_pixel_mask()

        # for iter in range(niters):
        flux_estimates = self.source_flux_estimates[:, None]

        f = (self.flux[self.time_mask]).mean(axis=0)
        # f, fe = (self.flux[self.time_mask]).mean(axis=0), (
        #     (self.flux_err[self.time_mask] ** 2).sum(axis=0) ** 0.5
        # ) / (self.nt)

        mean_f = np.log10(
            self.uncontaminated_source_mask.astype(float)
            .multiply(f)
            .multiply(1 / flux_estimates)
            .data
        )
        # Actual Kepler errors cause all sorts of instability
        # mean_f_err = (
        #     self.uncontaminated_source_mask.astype(float)
        #     .multiply(fe / (f * np.log(10)))
        #     .multiply(1 / flux_estimates)
        #     .data
        # )
        # We only need these weights for the wings, so we'll use poisson noise
        mean_f_err = (
            self.uncontaminated_source_mask.astype(float)
            .multiply((f ** 0.5) / (f * np.log(10)))
            .multiply(1 / flux_estimates)
            .data
        )
        mean_f_err.data = np.abs(mean_f_err.data)

        # take value from Quantity is not necessary
        phi_b = self.uncontaminated_source_mask.multiply(self.phi).data
        r_b = self.uncontaminated_source_mask.multiply(self.r).data
        mean_f_b = mean_f

        # save them for later plotting
        self.mean_f = mean_f
        self.mean_f_b = mean_f_b
        self.phi_b = phi_b
        self.r_b = r_b

        # build a design matrix A with b-splines basis in radius and angle axis.
        A = _make_A_polar(
            phi_b.ravel(),
            r_b.ravel(),
            rmin=self.rmin,
            rmax=self.rmax,
            cut_r=self.cut_r,
            n_r_knots=self.n_r_knots,
            n_phi_knots=self.n_phi_knots,
        )
        prior_sigma = np.ones(A.shape[1]) * 10
        prior_mu = np.zeros(A.shape[1]) - 10

        nan_mask = np.isfinite(mean_f_b.ravel())

        # we solve for A * psf_w = mean_f_b
        psf_w, psf_w_err = self._solve_linear_model(
            A,
            y=mean_f_b.ravel(),
            #            y_err=mean_f_err.ravel(),
            k=nan_mask,
            prior_mu=prior_mu,
            prior_sigma=prior_sigma,
            errors=True,
        )

        bad = sigma_clip(mean_f_b.ravel() - A.dot(psf_w), sigma=5).mask

        psf_w, psf_w_err = self._solve_linear_model(
            A,
            y=mean_f_b.ravel(),
            #            y_err=mean_f_err.ravel(),
            k=nan_mask & ~bad,
            prior_mu=prior_mu,
            prior_sigma=prior_sigma,
            errors=True,
        )

        self.psf_w = psf_w
        self.psf_w_err = psf_w_err

        # We then build the same design matrix for all pixels with flux
        self._get_mean_model()
        # remove background pixels and recreate mean model
        self._update_source_mask_remove_bkg_pixels(flux_cut_off=flux_cut_off)

        if plot:
            return self.plot_shape_model()
        return

    def _update_source_mask_remove_bkg_pixels(self, flux_cut_off=1):
        """
        Update the `source_mask` to remove pixels that do not contribuite to the PRF
        shape.
        First, re-estimate the source flux usign the precomputed `mean_model`.
        This re-estimation is used to remove sources with bad prediction and update
        the `source_mask` by removing background pixels that do not contribuite to
        the PRF shape.
        Pixels with normalized flux > `flux_cut_off` are kept.

        Parameters
        ----------
        flux_cut_off : float
            Lower limit for the normalized flux predicted from the mean model.
        """

        # Re-estimate source flux
        # -----
        prior_mu = self.source_flux_estimates
        prior_sigma = (
            np.ones(self.mean_model.shape[0]) * 10 * self.source_flux_estimates
        )

        f, fe = (self.flux).mean(axis=0), ((self.flux_err ** 2).sum(axis=0) ** 0.5) / (
            self.nt
        )

        X = self.mean_model.copy()
        X = X.T

        sigma_w_inv = X.T.dot(X.multiply(1 / fe[:, None] ** 2)).toarray()
        sigma_w_inv += np.diag(1 / (prior_sigma ** 2))
        B = X.T.dot((f / fe ** 2))
        B += prior_mu / (prior_sigma ** 2)
        ws = np.linalg.solve(sigma_w_inv, B)
        werrs = np.linalg.inv(sigma_w_inv).diagonal() ** 0.5

        # -----

        # Rebuild source mask
        ok = np.abs(ws - self.source_flux_estimates) / werrs > 3
        ok &= ((ws / self.source_flux_estimates) < 10) & (
            (self.source_flux_estimates / ws) < 10
        )
        ok &= ws > 10
        ok &= werrs > 0

        self.source_flux_estimates[ok] = ws[ok]

        self.source_mask = (
            self.mean_model.multiply(
                self.mean_model.T.dot(self.source_flux_estimates)
            ).tocsr()
            > flux_cut_off
        )

        # Recreate uncontaminated mask
        self._get_uncontaminated_pixel_mask()
        # self.uncontaminated_source_mask = self.uncontaminated_source_mask.multiply(
        #    (self.mean_model.max(axis=1) < 1)
        # )

        # Recreate mean model!
        self._get_mean_model()

    def _get_mean_model(self):
        """Convenience function to make the scene model"""
        Ap = _make_A_polar(
            self.source_mask.multiply(self.phi).data,
            self.source_mask.multiply(self.r).data,
            rmin=self.rmin,
            rmax=self.rmax,
            cut_r=self.cut_r,
            n_r_knots=self.n_r_knots,
            n_phi_knots=self.n_phi_knots,
        )

        # And create a `mean_model` that has the psf model for all pixels with fluxes
        mean_model = sparse.csr_matrix(self.r.shape)
        m = 10 ** Ap.dot(self.psf_w)
        m[~np.isfinite(m)] = 0
        mean_model[self.source_mask] = m
        mean_model.eliminate_zeros()
        self.mean_model = mean_model

    def plot_shape_model(self, radius=20):
        """ Diagnostic plot of shape model..."""

        mean_f = np.log10(
            self.uncontaminated_source_mask.astype(float)
            .multiply(self.flux[self.time_mask].mean(axis=0))
            .multiply(1 / self.source_flux_estimates[:, None])
            .data
        )

        dx, dy = (
            self.uncontaminated_source_mask.multiply(self.dra),
            self.uncontaminated_source_mask.multiply(self.ddec),
        )
        dx = dx.data * u.deg.to(u.arcsecond)
        dy = dy.data * u.deg.to(u.arcsecond)

        fig, ax = plt.subplots(2, 2, figsize=(8, 6.5))
        im = ax[0, 0].scatter(
            dx, dy, c=mean_f, cmap="viridis", vmin=-3, vmax=-1, s=3, rasterized=True
        )
        ax[0, 0].set(
            ylabel=r'$\delta y$ ["]',
            title="Data",
            xlim=(-radius, radius),
            ylim=(-radius, radius),
        )

        phi, r = np.arctan2(dy, dx), np.hypot(dx, dy)
        im = ax[0, 1].scatter(
            phi, r, c=mean_f, cmap="viridis", vmin=-3, vmax=-1, s=3, rasterized=True
        )
        ax[0, 1].set(
            ylabel='$r$ ["]',
            title="Data",
            ylim=(0, radius),
            yticks=np.linspace(0, radius, 5, dtype=int),
        )

        A = _make_A_polar(
            phi,
            r,
            rmin=self.rmin,
            rmax=self.rmax,
            cut_r=self.cut_r,
            n_r_knots=self.n_r_knots,
            n_phi_knots=self.n_phi_knots,
        )
        im = ax[1, 1].scatter(
            phi,
            r,
            c=A.dot(self.psf_w),
            cmap="viridis",
            vmin=-3,
            vmax=-1,
            s=3,
            rasterized=True,
        )
        ax[1, 1].set(
            xlabel=r"$\phi$ [$^\circ$]",
            ylabel=r'$r$ ["]',
            title="Model",
            ylim=(0, radius),
            yticks=np.linspace(0, radius, 5, dtype=int),
        )

        im = ax[1, 0].scatter(
            dx,
            dy,
            c=A.dot(self.psf_w),
            cmap="viridis",
            vmin=-3,
            vmax=-1,
            s=3,
            rasterized=True,
        )
        ax[1, 0].set(
            xlabel=r'$\delta x$ ["]',
            ylabel=r'$\delta y$ ["]',
            title="Model",
            xlim=(-radius, radius),
            ylim=(-radius, radius),
        )

        cbar = fig.colorbar(im, ax=ax, shrink=0.7, location="right")
        cbar.set_label("log$_{10}$ Normalized Flux")

        return fig

    def fit_model(self, fit_va=False):
        """Finds the best fitting weights for every source, simultaneously"""
        prior_mu = self.source_flux_estimates  # np.zeros(A.shape[1])
        prior_sigma = (
            np.ones(self.mean_model.shape[0])
            * 5
            * np.abs(self.source_flux_estimates) ** 0.5
        )

        self.model_flux = np.zeros(self.flux.shape) * np.nan

        self.ws = np.zeros((self.nt, self.mean_model.shape[0]))
        self.werrs = np.zeros((self.nt, self.mean_model.shape[0]))

        if fit_va:
            if not hasattr(self, "velocity_aberration_w"):
                raise ValueError(
                    "Please use `build_time_model` before fitting with velocity aberration."
                )

            # not necessary to take value from Quantity to do .multiply()
            dx, dy = (
                self.source_mask.multiply(self.dra),
                self.source_mask.multiply(self.ddec),
            )
            dx = dx.data * u.deg.to(u.arcsecond)
            dy = dy.data * u.deg.to(u.arcsecond)

            A_cp = _make_A_cartesian(dx, dy, n_knots=self.n_time_knots, radius=8)
            A_cp3 = sparse.hstack([A_cp, A_cp, A_cp, A_cp], format="csr")

            self.ws_va = np.zeros((self.nt, self.mean_model.shape[0]))
            self.werrs_va = np.zeros((self.nt, self.mean_model.shape[0]))

            for tdx in tqdm(
                range(self.nt), desc=f"Fitting {self.nsources} Sources (w. VA)"
            ):
                X = self.mean_model.copy()
                X = X.T

                sigma_w_inv = X.T.dot(
                    X.multiply(1 / self.flux_err[tdx][:, None] ** 2)
                ).toarray()
                sigma_w_inv += np.diag(1 / (prior_sigma ** 2))
                B = X.T.dot((self.flux[tdx] / self.flux_err[tdx] ** 2))
                B += prior_mu / (prior_sigma ** 2)
                self.ws[tdx] = np.linalg.solve(sigma_w_inv, np.nan_to_num(B))
                self.werrs[tdx] = np.linalg.inv(sigma_w_inv).diagonal() ** 0.5

                # Divide through by expected velocity aberration
                X = self.mean_model.copy()
                t_mult = np.hstack(
                    (self._whitened_time[tdx] ** np.arange(4))[:, None]
                    * np.ones(A_cp3.shape[1] // 4)
                )
                X.data *= A_cp3.multiply(t_mult).dot(self.velocity_aberration_w) + 1
                X = X.T

                sigma_w_inv = X.T.dot(
                    X.multiply(1 / self.flux_err[tdx][:, None] ** 2)
                ).toarray()
                sigma_w_inv += np.diag(1 / (prior_sigma ** 2))
                B = X.T.dot((self.flux[tdx] / self.flux_err[tdx] ** 2))
                B += prior_mu / (prior_sigma ** 2)
                self.ws_va[tdx] = np.linalg.solve(sigma_w_inv, np.nan_to_num(B))
                self.werrs_va[tdx] = np.linalg.inv(sigma_w_inv).diagonal() ** 0.5
                self.model_flux[tdx] = X.dot(self.ws_va[tdx])

            nodata = np.asarray(self.mean_model.sum(axis=1))[:, 0] == 0
            self.ws[:, nodata] *= np.nan
            self.werrs[:, nodata] *= np.nan
            self.ws_va[:, nodata] *= np.nan
            self.werrs_va[:, nodata] *= np.nan

        else:

            X = self.mean_model.copy()
            X = X.T
            f = self.flux
            fe = self.flux_err

            for tdx in tqdm(
                range(self.nt), desc=f"Fitting {self.nsources} Sources (No VA)"
            ):
                sigma_w_inv = X.T.dot(X.multiply(1 / fe[tdx][:, None] ** 2)).toarray()
                sigma_w_inv += np.diag(1 / (prior_sigma ** 2))
                B = X.T.dot((f[tdx] / fe[tdx] ** 2))
                B += prior_mu / (prior_sigma ** 2)
                self.ws[tdx] = np.linalg.solve(sigma_w_inv, np.nan_to_num(B))
                self.werrs[tdx] = np.linalg.inv(sigma_w_inv).diagonal() ** 0.5
                self.model_flux[tdx] = X.dot(self.ws[tdx])

            nodata = np.asarray(self.source_mask.sum(axis=1))[:, 0] == 0
            # These sources are poorly estimated
            nodata |= (self.mean_model.max(axis=1) > 1).toarray()[:, 0]
            self.ws[:, nodata] *= np.nan
            self.werrs[:, nodata] *= np.nan

        return


def sparse_lessthan(arr, limit):
    nonz_idx = arr.nonzero()
    # apply condition for each row
    mask = [arr[s].data < limit[s] for s in set(nonz_idx[0])]
    # flatten mask
    mask = [x for sub in mask for x in sub]
    # reconstruct sparse array
    temp_mask = sparse.csr_matrix(
        (arr.data[mask], (nonz_idx[0][mask], nonz_idx[1][mask])),
        shape=arr.shape,
    ).astype(bool)
    return temp_mask<|MERGE_RESOLUTION|>--- conflicted
+++ resolved
@@ -45,11 +45,8 @@
         time_radius=8,
         rmin=1,
         rmax=16,
-<<<<<<< HEAD
+        cut_r=6,
         do_sparse=False,
-=======
-        cut_r=6,
->>>>>>> 7665dd52
     ):
         """
         Class for calculating fast PRF photometry on a collection of images and
