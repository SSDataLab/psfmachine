--- conflicted
+++ resolved
@@ -610,20 +610,14 @@
         self,
         plot=False,
         bin_method="bin",
-<<<<<<< HEAD
         poly_order=3,
-=======
->>>>>>> 3784cba1
         segments=False,
         focus=False,
         focus_exptime=50,
         pca_ncomponents=0,
         pca_smooth_time_scale=0,
         positions=False,
-<<<<<<< HEAD
         other_vectors=None,
-=======
->>>>>>> 3784cba1
     ):
         """
         Builds a time model that moves the PRF model to account for the scene movement
@@ -640,11 +634,8 @@
             Plot a diagnostic figure.
         bin_method: string
             Type of bin method, options are "bin" and "downsample".
-<<<<<<< HEAD
         poly_order: int
             Degree of the time polynomial used for the time model. Default is 3.
-=======
->>>>>>> 3784cba1
         segments : boolean
             If `True` will split the light curve into segments to fit different time
             models with a common pixel normalization. If `False` will fit the full
@@ -663,14 +654,11 @@
         positions : boolean or string
             If one of strings `"poscorr", "centroid"` then the perturbation matrix will
             add other vectors accounting for position shift.
-<<<<<<< HEAD
         other_vectors : list or numpy.ndarray
             Set of other components used to include  in the perturbed model.
             See `psfmachine.perturbation.PerturbationMatrix` object for details.
             Posible use case are using Kepler CBVs or engeneering data. Shape has to be
             (ncomponents, ntimes). Default is `None`.
-=======
->>>>>>> 3784cba1
         """
         # create the time and space basis
         _whitened_time = (self.time - self.time.mean()) / (
@@ -685,7 +673,6 @@
         dy = dy.data * u.deg.to(u.arcsecond)
         # uncontaminated pixels mask
         uncontaminated_pixels = uncontaminated_pixels.data
-<<<<<<< HEAD
 
         # add other vectors if asked, centroids or poscorrs
         if positions:
@@ -702,31 +689,11 @@
                     "`position` not valid, use one of {None, 'poscorr', 'centroid'}"
                 )
 
-=======
-
-        # add other vectors if asked, centroids or poscorrs
-        if positions:
-            if positions == "poscorr" and hasattr(self, "pos_corr1"):
-                mpc1 = np.nanmedian(self.pos_corr1, axis=0)
-                mpc2 = np.nanmedian(self.pos_corr2, axis=0)
-            elif positions == "centroid" and hasattr(self, "ra_centroid"):
-                mpc1 = self.ra_centroid.to("arcsec").value / 4
-                mpc2 = self.dec_centroid.to("arcsec").value / 4
-            else:
-                raise ValueError(
-                    "`position` not valid, use one of {None, 'poscorr', 'centroid'}"
-                )
-
->>>>>>> 3784cba1
             # smooth the vectors
             mpc1_smooth, mpc2_smooth = bspline_smooth(
                 [mpc1, mpc2],
                 x=self.time,
-<<<<<<< HEAD
                 do_segments=True,
-=======
-                do_segments=segments,
->>>>>>> 3784cba1
                 n_knots=50,
             )
             # normalize components
@@ -738,24 +705,16 @@
             )
             # combine them as the first order
             other_vectors = [mpc1_smooth, mpc2_smooth, mpc1_smooth * mpc2_smooth]
-<<<<<<< HEAD
         if other_vectors is not None:
             if not isinstance(other_vectors, (list, np.ndarray)):
                 raise ValueError("`other vector` is not a list of arrays or a ndarray")
-=======
-        else:
-            other_vectors = None
->>>>>>> 3784cba1
 
         # create a 3D perturbation matrix
         P = PerturbationMatrix3D(
             time=_whitened_time,
             dx=dx,
             dy=dy,
-<<<<<<< HEAD
             poly_order=poly_order,
-=======
->>>>>>> 3784cba1
             segments=segments,
             focus=focus,
             other_vectors=other_vectors,
@@ -901,7 +860,6 @@
         plt.subplots_adjust(hspace=0.3)
 
         cbar = fig1.colorbar(im, ax=ax, shrink=0.7)
-<<<<<<< HEAD
         cbar.set_label("Normalized Flux")
 
         flux = np.array(
@@ -934,54 +892,13 @@
             vmin=0.9,
             vmax=1.1,
         )
-        ax[1].set(xlabel="Binned Time Index", title="Perturbed Mode")
+        ax[1].set(xlabel="Binned Time Index", title="Perturbed Model")
 
         cbar = fig2.colorbar(
             im, ax=ax[:2], shrink=0.7, orientation="horizontal", location="bottom"
         )
         cbar.set_label("Normalized Flux")
 
-=======
-        cbar.set_label("Normalized Flux")
-
-        flux = np.array(
-            [self.source_mask.multiply(self.flux[idx]).data for idx in range(self.nt)]
-        )
-        flux_sort = np.argsort(np.nanmean(flux[:, self._time_masked_pix], axis=0))
-        data_binned_clean = self.flux_binned[:, self._time_masked_pix]
-        model_binned_clean = model_binned[:, self._time_masked_pix]
-
-        fig2, ax = plt.subplots(1, 3, figsize=(18, 5))
-        im = ax[0].imshow(
-            data_binned_clean.T[flux_sort],
-            origin="lower",
-            aspect="auto",
-            interpolation="nearest",
-            cmap="viridis",
-            vmin=0.9,
-            vmax=1.1,
-        )
-        ax[0].set(
-            xlabel="Binned Time Index", ylabel="Flux-Sorted Clean Pixels", title="Data"
-        )
-
-        im = ax[1].imshow(
-            model_binned_clean.T[flux_sort],
-            origin="lower",
-            aspect="auto",
-            interpolation="nearest",
-            cmap="viridis",
-            vmin=0.9,
-            vmax=1.1,
-        )
-        ax[1].set(xlabel="Binned Time Index", title="Perturbed Mode")
-
-        cbar = fig2.colorbar(
-            im, ax=ax[:2], shrink=0.7, orientation="horizontal", location="bottom"
-        )
-        cbar.set_label("Normalized Flux")
-
->>>>>>> 3784cba1
         im = ax[2].imshow(
             (model_binned_clean / data_binned_clean).T[flux_sort],
             origin="lower",
