[tool.poetry]
name = "psfmachine"
version = "1.1.1"
description = "Tool to perform fast PSF photometry of primary and background targets from Kepler/K2 Target Pixel Files"
authors = ["Christina Hedges <christina.l.hedges@nasa.gov>",
          "Jorge Martinez-Palomera <jorgemarpa@ug.uchile.cl>"]
license = "MIT"
readme = "README.md"
homepage = "https://ssdatalab.github.io/psfmachine/"
repository = "https://github.com/ssdatalab/psfmachine"
keywords = ["NASA, Kepler, Astronomy"]
classifiers = [
    "Intended Audience :: Science/Research",
    "Topic :: Scientific/Engineering :: Astronomy",
]

[tool.coverage.paths]
source = ["src"]


[tool.poetry.dependencies]
python = "^3.7.1"
numpy = "^1.19.4"
scipy = "^1.5.4"
astropy = "^4.2"
tqdm = "^4.54.0"
matplotlib = "^3.3.3"
patsy = "^0.5.1"
pyia = "^1.2"
lightkurve = "^2.0.4"
corner = "^2.1.0"
fitsio = "^1.1.3"
jedi = "0.17.2"
pandas = "^1.1"
photutils = "^1.1.0"
diskcache = "^5.3.0"
imageio = "^2.9.0"
imageio-ffmpeg = "^0.4.5"
<<<<<<< HEAD
kbackground = "0.1.6"
fbpca = "^1.0"
=======
kbackground = "^0.1.7"
>>>>>>> bfdb5879

[tool.poetry.dev-dependencies]
pytest = "^6.1.2"
jupyterlab = "^2.2.2"
line-profiler = "^3.0.2"
memory-profiler = "^0.58.0"
flake8 = "^3.8.1"
black = "^20.8b1"
exoplanet = "^0.4.4"
ipywidgets = "^7.6.3"
mkdocs = "^1.1.2"
mkdocs-material = "^7.0.6"
mkdocstrings = {version = "^0.15.0", extras = ["numpy-style"]}
pytkdocs = {version = "^0.11.0", extras = ["numpy-style"]}
mkdocs-jupyter = "^0.17.3"


[build-system]
requires = ["poetry-core>=1.0.0"]
build-backend = "poetry.core.masonry.api"<|MERGE_RESOLUTION|>--- conflicted
+++ resolved
@@ -36,12 +36,8 @@
 diskcache = "^5.3.0"
 imageio = "^2.9.0"
 imageio-ffmpeg = "^0.4.5"
-<<<<<<< HEAD
-kbackground = "0.1.6"
+kbackground = "0.1.7"
 fbpca = "^1.0"
-=======
-kbackground = "^0.1.7"
->>>>>>> bfdb5879
 
 [tool.poetry.dev-dependencies]
 pytest = "^6.1.2"
